--- conflicted
+++ resolved
@@ -1109,7 +1109,6 @@
                 buff.writeIndentedLines(code % inits)
                 buff.setIndentLevel(-1, relative=True)
                 code = (
-<<<<<<< HEAD
                     "}\n"
                 )
                 buff.writeIndentedLines(code % inits)
@@ -1172,15 +1171,6 @@
                 buff.writeIndentedLines(code % inits)
 
                 # Close runtime_settings > pupil_capture_recording dict
-                buff.setIndentLevel(-1, relative=True)
-                code = (
-=======
->>>>>>> a69f185e
-                    "}\n"
-                )
-                buff.writeIndentedLines(code % inits)
-
-                # Close runtime_settings dict
                 buff.setIndentLevel(-1, relative=True)
                 code = (
                     "}\n"

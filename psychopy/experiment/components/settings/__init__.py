#!/usr/bin/env python
# -*- coding: utf-8 -*-

from __future__ import absolute_import, print_function

from builtins import str
from builtins import object
import os
from pathlib import Path
from xml.etree.ElementTree import Element
import re
import wx.__version__
import psychopy
from psychopy import logging
from psychopy.experiment.components import Param, _translate
from psychopy.experiment.routines.eyetracker_calibrate import EyetrackerCalibrationRoutine
from psychopy.tools.versionchooser import versionOptions, availableVersions, _versionFilter, latestVersion
from psychopy.constants import PY3
from psychopy.monitors import Monitor
from psychopy.iohub import util as ioUtil
from psychopy.alerts import alert

# for creating html output folders:
import shutil
import hashlib
from pkg_resources import parse_version
import ast  # for doing literal eval to convert '["a","b"]' to a list


def readTextFile(relPath):
    fullPath = os.path.join(Path(__file__).parent, relPath)
    with open(fullPath, "r") as f:
        txt = f.read()
    return txt


# used when writing scripts and in namespace:
_numpyImports = ['sin', 'cos', 'tan', 'log', 'log10', 'pi', 'average',
                 'sqrt', 'std', 'deg2rad', 'rad2deg', 'linspace', 'asarray']
_numpyRandomImports = ['random', 'randint', 'normal', 'shuffle', 'choice as randchoice']

# this is not a standard component - it will appear on toolbar not in
# components panel

# only use _localized values for label values, nothing functional:
_localized = {'expName': _translate("Experiment name"),
              'Show info dlg':  _translate("Show info dialog"),
              'Enable Escape':  _translate("Enable Escape key"),
              'Experiment info':  _translate("Experiment info"),
              'Data filename':  _translate("Data filename"),
              'Data file delimiter':  _translate("Data file delimiter"),
              'Full-screen window':  _translate("Full-screen window"),
              'Window size (pixels)':  _translate("Window size (pixels)"),
              'Screen': _translate('Screen'),
              'Monitor':  _translate("Monitor"),
              'color': _translate("Color"),
              'colorSpace':  _translate("Color space"),
              'Units':  _translate("Units"),
              'blendMode':   _translate("Blend mode"),
              'Show mouse':  _translate("Show mouse"),
              'Save log file':  _translate("Save log file"),
              'Save wide csv file':
                  _translate("Save csv file (trial-by-trial)"),
              'Save csv file': _translate("Save csv file (summaries)"),
              'Save excel file':  _translate("Save excel file"),
              'Save psydat file':  _translate("Save psydat file"),
              'logging level': _translate("Logging level"),
              'Use version': _translate("Use PsychoPy version"),
              'Completed URL': _translate("Completed URL"),
              'Incomplete URL': _translate("Incomplete URL"),
              'Output path': _translate("Output path"),
              'Additional Resources': _translate("Additional Resources"),
              'JS libs': _translate("JS libs"),
              'Force stereo': _translate("Force stereo"),
              'Export HTML': _translate("Export HTML")}
ioDeviceMap = dict(ioUtil.getDeviceNames())
#
#
# # customize the Proj ID Param class to
# class ProjIDParam(Param):
#     @property
#     def allowedVals(self):
#         from psychopy.app.projects import catalog
#         allowed = list(catalog.keys())
#         # always allow the current val!
#         if self.val not in allowed:
#             allowed.append(self.val)
#         # always allow blank (None)
#         if '' not in allowed:
#             allowed.append('')
#         return allowed
#     @allowedVals.setter
#     def allowedVals(self, allowed):
#         pass


class SettingsComponent(object):
    """This component stores general info about how to run the experiment
    """
    targets = ['PsychoPy']

    categories = ['Custom']
    targets = ['PsychoPy', 'PsychoJS']
    iconFile = Path(__file__).parent / 'settings.png'
    tooltip = _translate("Edit settings for this experiment")

    def __init__(self, parentName, exp, expName='', fullScr=True,
                 winSize=(1024, 768), screen=1, monitor='testMonitor',
                 showMouse=False, saveLogFile=True, showExpInfo=True,
                 expInfo="{'participant':'', 'session':'001'}",
                 units='height', logging='exp',
                 color='$[0,0,0]', colorSpace='rgb', enableEscape=True,
                 blendMode='avg',
                 saveXLSXFile=False, saveCSVFile=False,
                 saveWideCSVFile=True, savePsydatFile=True,
                 savedDataFolder='', savedDataDelim='auto',
                 useVersion='',
                 eyetracker="None",
                 mgMove='RIGHT_BUTTON', mgBlink='MIDDLE_BUTTON', mgSaccade=0.5,
                 gpAddress='127.0.0.1', gpPort=4242,
                 elModel='EYELINK 1000 DESKTOP', elSimMode=False, elSampleRate=250, elTrackEyes="left",
                 elLiveFiltering="off", elDataFiltering="off",
                 elTrackingMode='PUPIL_CR_TRACKING', elPupilMeasure='PUPIL_AREA', elPupilAlgorithm='PUPIL_CR_TRACKING',
                 elAddress='100.1.1.1',
                 tbModel="", tbSampleRate=60,
                 filename=None, exportHTML='on Sync'):
        self.type = 'Settings'
        self.exp = exp  # so we can access the experiment if necess
        self.exp.requirePsychopyLibs(['visual', 'gui'])
        self.parentName = parentName
        self.url = "https://www.psychopy.org/builder/settings.html"
        self._monitor = None

        # if filename is the default value fetch the builder pref for the
        # folder instead
        if filename is None:
            filename = ("u'xxxx/%s_%s_%s' % (expInfo['participant'], expName,"
                        " expInfo['date'])")
        if filename.startswith("u'xxxx"):
            folder = self.exp.prefsBuilder['savedDataFolder'].strip()
            filename = filename.replace("xxxx", folder)

        # params
        self.params = {}
        self.depends = []
        self.order = ['expName', 'Use version', 'Show info dlg', 'Enable Escape',  'Experiment info',  # Basic tab
                      'Data filename', 'Data file delimiter', 'Save excel file', 'Save csv file', 'Save wide csv file',
                      'Save psydat file', 'Save log file', 'logging level',  # Data tab
                      'Audio lib', 'Audio latency priority', "Force stereo",  # Audio tab
                      'HTML path', 'exportHTML', 'Completed URL', 'Incomplete URL', 'Resources',  # Online tab
                      'Monitor', 'Screen', 'Full-screen window', 'Window size (pixels)', 'Units', 'color',
                      'colorSpace',  # Screen tab
                      ]
        self.depends = []
        # basic params
        self.params['expName'] = Param(
            expName, valType='str',  inputType="single", allowedTypes=[],
            hint=_translate("Name of the entire experiment (taken by default"
                            " from the filename on save)"),
            label=_localized["expName"])
        self.params['Show info dlg'] = Param(
            showExpInfo, valType='bool', inputType="bool", allowedTypes=[],
            hint=_translate("Start the experiment with a dialog to set info"
                            " (e.g.participant or condition)"),
            label=_localized["Show info dlg"], categ='Basic')
        self.params['Enable Escape'] = Param(
            enableEscape, valType='bool', inputType="bool", allowedTypes=[],
            hint=_translate("Enable the <esc> key, to allow subjects to quit"
                            " / break out of the experiment"),
            label=_localized["Enable Escape"])
        self.params['Experiment info'] = Param(
            expInfo, valType='code', inputType="dict", allowedTypes=[],
            hint=_translate("The info to present in a dialog box. Right-click"
                            " to check syntax and preview the dialog box."),
            label=_localized["Experiment info"], categ='Basic')
        self.params['Use version'] = Param(
            useVersion, valType='str', inputType="choice",
            # search for options locally only by default, otherwise sluggish
            allowedVals=_versionFilter(versionOptions(), wx.__version__)
                        + ['']
                        + _versionFilter(availableVersions(), wx.__version__),
            hint=_translate("The version of PsychoPy to use when running "
                            "the experiment."),
            label=_localized["Use version"], categ='Basic')

        # screen params
        self.params['Full-screen window'] = Param(
            fullScr, valType='bool', inputType="bool", allowedTypes=[],
            hint=_translate("Run the experiment full-screen (recommended)"),
            label=_localized["Full-screen window"], categ='Screen')
        self.params['Window size (pixels)'] = Param(
            winSize, valType='list', inputType="single", allowedTypes=[],
            hint=_translate("Size of window (if not fullscreen)"),
            label=_localized["Window size (pixels)"], categ='Screen')
        self.params['Screen'] = Param(
            screen, valType='num', inputType="spin", allowedTypes=[],
            hint=_translate("Which physical screen to run on (1 or 2)"),
            label=_localized["Screen"], categ='Screen')
        self.params['Monitor'] = Param(
            monitor, valType='str', inputType="single", allowedTypes=[],
            hint=_translate("Name of the monitor (from Monitor Center). Right"
                            "-click to go there, then copy & paste a monitor "
                            "name here."),
            label=_localized["Monitor"], categ="Screen")
        self.params['color'] = Param(
            color, valType='color', inputType="color", allowedTypes=[],
            hint=_translate("Color of the screen (e.g. black, $[1.0,1.0,1.0],"
                            " $variable. Right-click to bring up a "
                            "color-picker.)"),
            label=_localized["color"], categ='Screen')
        self.params['colorSpace'] = Param(
            colorSpace, valType='str', inputType="choice",
            hint=_translate("Needed if color is defined numerically (see "
                            "PsychoPy documentation on color spaces)"),
            allowedVals=['rgb', 'dkl', 'lms', 'hsv', 'hex'],
            label=_localized["colorSpace"], categ="Screen")
        self.params['Units'] = Param(
            units, valType='str', inputType="choice", allowedTypes=[],
            allowedVals=['use prefs', 'deg', 'pix', 'cm', 'norm', 'height',
                         'degFlatPos', 'degFlat'],
            hint=_translate("Units to use for window/stimulus coordinates "
                            "(e.g. cm, pix, deg)"),
            label=_localized["Units"], categ='Screen')
        self.params['blendMode'] = Param(
            blendMode, valType='str', inputType="choice",
            allowedTypes=[], allowedVals=['add', 'avg'],
            hint=_translate("Should new stimuli be added or averaged with "
                            "the stimuli that have been drawn already"),
            label=_localized["blendMode"], categ='Screen')
        self.params['Show mouse'] = Param(
            showMouse, valType='bool', inputType="bool", allowedTypes=[],
            hint=_translate("Should the mouse be visible on screen?"),
            label=_localized["Show mouse"], categ='Screen')

        # sound params
        self.params['Force stereo'] = Param(
            enableEscape, valType='bool', inputType="bool", allowedTypes=[], categ="Audio",
            hint=_translate("Force audio to stereo (2-channel) output"),
            label=_localized["Force stereo"])
        self.params['Audio lib'] = Param(
            'use prefs', valType='str', inputType="choice",
            allowedVals=['use prefs', 'ptb', 'pyo', 'sounddevice', 'pygame'],
            hint=_translate("Which Python sound engine do you want to play your sounds?"),
            label=_translate("Audio library"), categ='Audio')

        audioLatencyLabels = [
            _translate('use prefs'),
            '0: ' + _translate('Latency not important'),
            '1: ' + _translate('Share low-latency driver'),
            '2: ' + _translate('Exclusive low-latency'),
            '3: ' + _translate('Aggressive low-latency'),
            '4: ' + _translate('Latency critical'),
        ]
        self.params['Audio latency priority'] = Param(
            'use prefs', valType='str', inputType="choice",
            allowedVals=['use prefs', '0', '1', '2', '3', '4'],
            allowedLabels=audioLatencyLabels,
            hint=_translate("How important is audio latency for you? If essential then you may need to get all your sounds in correct formats."),
            label=_translate("Audio latency priority"), categ='Audio')

        # data params
        self.params['Data filename'] = Param(
            filename, valType='code', inputType="single", allowedTypes=[],
            hint=_translate("Code to create your custom file name base. Don"
                            "'t give a file extension - this will be added."),
            label=_localized["Data filename"], categ='Data')
        self.params['Data file delimiter'] = Param(
            savedDataDelim, valType='str', inputType="choice",
            allowedVals=['auto', 'comma', 'semicolon', 'tab'],
            hint=_translate("What symbol should the data file use to separate columns? ""Auto"" will select a delimiter automatically from the filename."),
            label=_translate("Data file delimiter"), categ='Data'
        )
        self.params['Save log file'] = Param(
            saveLogFile, valType='bool', inputType="bool", allowedTypes=[],
            hint=_translate("Save a detailed log (more detailed than the "
                            "excel/csv files) of the entire experiment"),
            label=_localized["Save log file"], categ='Data')
        self.params['Save wide csv file'] = Param(
            saveWideCSVFile, valType='bool', inputType="bool", allowedTypes=[],
            hint=_translate("Save data from loops in comma-separated-value "
                            "(.csv) format for maximum portability"),
            label=_localized["Save wide csv file"], categ='Data')
        self.params['Save csv file'] = Param(
            saveCSVFile, valType='bool', inputType="bool", allowedTypes=[],
            hint=_translate("Save data from loops in comma-separated-value "
                            "(.csv) format for maximum portability"),
            label=_localized["Save csv file"], categ='Data')
        self.params['Save excel file'] = Param(
            saveXLSXFile, valType='bool', inputType="bool", allowedTypes=[],
            hint=_translate("Save data from loops in Excel (.xlsx) format"),
            label=_localized["Save excel file"], categ='Data')
        self.params['Save psydat file'] = Param(
            savePsydatFile, valType='bool', inputType="bool", allowedVals=[True],
            hint=_translate("Save data from loops in psydat format. This is "
                            "useful for python programmers to generate "
                            "analysis scripts."),
            label=_localized["Save psydat file"], categ='Data')
        self.params['logging level'] = Param(
            logging, valType='code', inputType="choice",
            allowedVals=['error', 'warning', 'data', 'exp', 'info', 'debug'],
            hint=_translate("How much output do you want in the log files? "
                            "('error' is fewest messages, 'debug' is most)"),
            label=_localized["logging level"], categ='Data')

        # HTML output params
        # self.params['OSF Project ID'] = ProjIDParam(
        #     '', valType='str', # automatically updates to allow choices
        #     hint=_translate("The ID of this project (e.g. 5bqpc)"),
        #     label="OSF Project ID", categ='Online')
        self.params['HTML path'] = Param(
            '', valType='str', inputType="single", allowedTypes=[],
            hint=_translate("Place the HTML files will be saved locally "),
            label="Output path", categ='Online')
        self.params['Resources'] = Param(
            [], valType='list', inputType="fileList", allowedTypes=[],
            hint=_translate("Any additional resources needed"),
            label="Additional Resources", categ='Online')
        self.params['Completed URL'] = Param(
            '', valType='str', inputType="single",
            hint=_translate("Where should participants be redirected after the experiment on completion\n"
                            " INSERT COMPLETION URL E.G.?"),
            label="Completed URL", categ='Online')
        self.params['Incomplete URL'] = Param(
            '', valType='str', inputType="single",
            hint=_translate("Where participants are redirected if they do not complete the task\n"
                            " INSERT INCOMPLETION URL E.G.?"),
            label="Incomplete URL", categ='Online')
        self.params['exportHTML'] = Param(
            exportHTML, valType='str', inputType="choice",
            allowedVals=['on Save', 'on Sync', 'manually'],
            hint=_translate("When to export experiment to the HTML folder."),
            label=_localized["Export HTML"], categ='Online')

<<<<<<< HEAD
        # Eyetracking params
        self.order += ["eyetracker",
                       "gpAddress", "gpPort",
                       "elModel", "elAddress", "elSimMode"]

        # Hide params when not relevant to current eyetracker
        trackerParams = {
            "MouseGaze": ["mgMove", "mgBlink", "mgSaccade"],
            "GazePoint": ["gpAddress", "gpPort"],
            "SR Research Ltd": ["elModel", "elSimMode", "elSampleRate", "elTrackEyes", "elLiveFiltering",
                                "elDataFiltering", "elTrackingMode", "elPupilMeasure", "elPupilAlgorithm",
                                "elAddress"],
            "Tobii Technology": ["tbModel", "tbSampleRate"],
        }
        for tracker in trackerParams:
            for depParam in trackerParams[tracker]:
                self.depends.append(
                    {"dependsOn": "eyetracker",  # must be param name
                     "condition": "=='"+tracker+"'",  # val to check for
                     "param": depParam,  # param property to alter
                     "true": "show",  # what to do with param if condition is True
                     "false": "hide",  # permitted: hide, show, enable, disable
                     }
                )

        self.params['eyetracker'] = Param(
            eyetracker, valType='str', inputType="choice",
            allowedVals=list(ioDeviceMap) + ["None"],
            hint=_translate("What kind of eye tracker should PsychoPy use? Select 'MouseGaze' to use "
                            "the mouse to simulate eye movement (for debugging without a tracker connected)"),
            label=_translate("Eyetracker Device"), categ="Eyetracking"
        )

        #mousegaze
        self.params['mgMove'] = Param(
            mgMove, valType='list', inputType="multiChoice",
            allowedVals=['LEFT_BUTTON', 'MIDDLE_BUTTON', 'RIGHT_BUTTON'],
            hint=_translate("Mouse button to press for eye movement."),
            label=_translate("Move Button"), categ="Eyetracking"
        )

        self.params['mgBlink'] = Param(
            mgBlink, valType='list', inputType="multiChoice",
            allowedVals=['LEFT_BUTTON', 'MIDDLE_BUTTON', 'RIGHT_BUTTON'],
            hint=_translate("Mouse button to press for a blink."),
            label=_translate("Blink Button"), categ="Eyetracking"
        )

        self.params['mgSaccade'] = Param(
            mgSaccade, valType='num', inputType="single",
            hint=_translate("Visual degree threshold for Saccade event creation."),
            label=_translate("Saccade Threshold"), categ="Eyetracking"
        )

        # gazepoint
        self.params['gpAddress'] = Param(
            gpAddress, valType='str', inputType="single",
            hint=_translate("IP Address of the computer running GazePoint Control."),
            label=_translate("GazePoint IP Address"), categ="Eyetracking"
        )

        self.params['gpPort'] = Param(
            gpPort, valType='num', inputType="single",
            hint=_translate("Port of the GazePoint Control server. Usually 4242."),
            label=_translate("GazePoint Port"), categ="Eyetracking"
        )
        # eyelink
        self.params['elModel'] = Param(
            elModel, valType='str', inputType="choice",
            allowedVals=['EYELINK 1000 DESKTOP', 'EYELINK 1000 TOWER', 'EYELINK 1000 REMOTE',
                         'EYELINK 1000 LONG RANGE'],
            hint=_translate("Eye tracker model."),
            label=_translate("Model Name"), categ="Eyetracking"
        )

        self.params['elSimMode'] = Param(
            elSimMode, valType='bool', inputType="bool",
            hint=_translate("Set the EyeLink to run in mouse simulation mode."),
            label=_translate("Mouse Simulation Mode"), categ="Eyetracking"
        )

        self.params['elSampleRate'] = Param(
            elSampleRate, valType='num', inputType="choice",
            allowedVals=['250', '500', '1000', '2000'],
            hint=_translate("Eye tracker sampling rate."),
            label=_translate("Sampling Rate"), categ="Eyetracking"
        )

        self.params['elTrackEyes'] = Param(
            elTrackEyes, valType='str', inputType="choice",
            allowedVals=['left', 'right', 'both'],
            hint=_translate("Select with eye(s) to track."),
            label=_translate("Track Eyes"), categ="Eyetracking"
        )

        self.params['elLiveFiltering'] = Param(
            elLiveFiltering, valType='str', inputType="choice",
            allowedVals=['off', 'level 1', 'level 2'],
            hint=_translate("Filter eye sample data live, as it is streamed to the driving device. "
                            "This may reduce the sampling speed."),
            label=_translate("Live Sample Filtering"), categ="Eyetracking"
        )

        self.params['elDataFiltering'] = Param(
            elLiveFiltering, valType='str', inputType="choice",
            allowedVals=['off', 'level 1', 'level 2'],
            hint=_translate("Filter eye sample data when it is saved to the output file. This will "
                            "not affect the sampling speed."),
            label=_translate("Saved Sample Filtering"), categ="Eyetracking"
        )

        self.params['elTrackingMode'] = Param(
            elTrackingMode, valType='str', inputType="choice",
            allowedVals=['PUPIL_CR_TRACKING', 'PUPIL_ONLY_TRACKING'],
            hint=_translate("Track Pupil-CR or Pupil only."),
            label=_translate("Pupil Tracking Mode"), categ="Eyetracking"
        )

        self.params['elPupilAlgorithm'] = Param(
            elPupilAlgorithm, valType='str', inputType="choice",
            allowedVals=['ELLIPSE_FIT', 'CENTROID_FIT'],
            hint=_translate("Algorithm used to detect the pupil center."),
            label=_translate("Pupil Center Algorithm"), categ="Eyetracking"
        )

        self.params['elPupilMeasure'] = Param(
            elPupilMeasure, valType='str', inputType="choice",
            allowedVals=['PUPIL_AREA', 'PUPIL_DIAMETER', 'NEITHER'],
            hint=_translate("Type of pupil data to record."),
            label=_translate("Pupil Data Type"), categ="Eyetracking"
        )

        self.params['elAddress'] = Param(
            elAddress, valType='str', inputType="single",
            hint=_translate("IP Address of the EyeLink *Host* computer."),
            label=_translate("EyeLink IP Address"), categ="Eyetracking"
        )

        # tobii
        self.params['tbModel'] = Param(
            tbModel, valType='str', inputType="single",
            hint=_translate("Eye tracker model."),
            label=_translate("Model Name"), categ="Eyetracking"
        )

        self.params['tbSampleRate'] = Param(
            tbSampleRate, valType='num', inputType="single",
            hint=_translate("Eye tracker sampling rate."),
            label=_translate("Sampling Rate"), categ="Eyetracking"
        )

=======
>>>>>>> 708c9d50
    @property
    def xml(self):
        # Make root element
        element = Element("Settings")
        # Add an element for each parameter
        for key, param in sorted(self.params.items()):
            if key == 'name':
                continue
            # Create node
<<<<<<< HEAD
            paramNode = Element("Param")
            paramNode.set("name", key)
            # Assign values
            if hasattr(param, 'updates'):
                paramNode.set('updates', "{}".format(param.updates))
            if hasattr(param, 'val'):
                paramNode.set('val', u"{}".format(param.val).replace("\n", "&#10;"))
            if hasattr(param, 'valType'):
                paramNode.set('valType', param.valType)
=======
            paramNode = param.xml
            paramNode.set("name", key)
            # Add node
>>>>>>> 708c9d50
            element.append(paramNode)
        return element

    def getInfo(self):
        """Rather than converting the value of params['Experiment Info']
        into a dict from a string (which can lead to errors) use this function
        :return: expInfo as a dict
        """
        
        infoStr = self.params['Experiment info'].val.strip()
        if len(infoStr) == 0:
            return {}
        try:
            infoDict = ast.literal_eval(infoStr)
            # check for strings of lists: "['male','female']"
            for key in infoDict:
                val = infoDict[key]
                if (hasattr(val, 'startswith')
                        and val.startswith('[') and val.endswith(']')):
                    try:
                        infoDict[key] = ast.literal_eval(val)
                    except (ValueError, SyntaxError):
                        logging.warning("Tried and failed to parse {!r}"
                                        "as a list of values."
                                        .format(val))
                elif val in ['True', 'False']:
                    infoDict[key] = ast.literal_eval(val)

        except (ValueError, SyntaxError):
            """under Python3 {'participant':'', 'session':02} raises an error because 
            ints can't have leading zeros. We will check for those and correct them
            tests = ["{'participant':'', 'session':02}",
                    "{'participant':'', 'session':02}",
                    "{'participant':'', 'session': 0043}",
                    "{'participant':'', 'session':02, 'id':009}",
                    ]
                    """

            def entryToString(match):
                entry = match.group(0)
                digits = re.split(r": *", entry)[1]
                return ':{}'.format(repr(digits))

            # 0 or more spaces, 1-5 zeros, 0 or more digits:
            pattern = re.compile(r": *0{1,5}\d*")
            try:
                infoDict = eval(re.sub(pattern, entryToString, infoStr))
            except SyntaxError:  # still a syntax error, possibly caused by user
                msg = ('Builder Expt: syntax error in '
                              '"Experiment info" settings (expected a dict)')
                logging.error(msg)
                raise AttributeError(msg)
        return infoDict

    def getType(self):
        return self.__class__.__name__

    def getShortType(self):
        return self.getType().replace('Component', '')

    def getSaveDataDir(self):
        if 'Saved data folder' in self.params:
            # we have a param for the folder (deprecated since 1.80)
            saveToDir = self.params['Saved data folder'].val.strip()
            if not saveToDir:  # it was blank so try preferences
                saveToDir = self.exp.prefsBuilder['savedDataFolder'].strip()
        else:
            saveToDir = os.path.dirname(self.params['Data filename'].val)
        return saveToDir or u'data'

    def writeUseVersion(self, buff):
        if self.params['Use version'].val:
            code = ('\nimport psychopy\n'
                    'psychopy.useVersion({})\n\n')
            val = repr(self.params['Use version'].val)
            buff.writeIndentedLines(code.format(val))

    def writeInitCode(self, buff, version, localDateTime):

        buff.write(
            '#!/usr/bin/env python\n'
            '# -*- coding: utf-8 -*-\n'
            '"""\nThis experiment was created using PsychoPy3 Experiment '
            'Builder (v%s),\n'
            '    on %s\n' % (version, localDateTime) +
            'If you publish work using this script the most relevant '
            'publication is:\n\n'            
            u'    Peirce J, Gray JR, Simpson S, MacAskill M, Höchenberger R, Sogo H, '
            u'Kastman E, Lindeløv JK. (2019) \n'
            '        PsychoPy2: Experiments in behavior made easy Behav Res 51: 195. \n'
            '        https://doi.org/10.3758/s13428-018-01193-y\n'
            '\n"""\n'
            "\nfrom __future__ import absolute_import, division\n")

        self.writeUseVersion(buff)

        psychopyImports = []
        customImports = []
        for import_ in self.exp.requiredImports:
            if import_.importFrom == 'psychopy':
                psychopyImports.append(import_.importName)
            else:
                customImports.append(import_)

        buff.writelines(
            "\nfrom psychopy import locale_setup\n"
            "from psychopy import prefs\n"
        )
        # adjust the prefs for this study if needed
        if self.params['Audio lib'].val.lower() != 'use prefs':
            buff.writelines(
                "prefs.hardware['audioLib'] = {}\n".format(self.params['Audio lib'])
            )
        if self.params['Audio latency priority'].val.lower() != 'use prefs':
            buff.writelines(
                "prefs.hardware['audioLatencyMode'] = {}\n".format(self.params['Audio latency priority'])
            )
        buff.write(
            "from psychopy import %s\n" % ', '.join(psychopyImports) +
            "from psychopy.constants import (NOT_STARTED, STARTED, PLAYING,"
            " PAUSED,\n"
            "                                STOPPED, FINISHED, PRESSED, "
            "RELEASED, FOREVER)\n\n"
            "import numpy as np  # whole numpy lib is available, "
            "prepend 'np.'\n"
            "from numpy import (%s,\n" % ', '.join(_numpyImports[:7]) +
            "                   %s)\n" % ', '.join(_numpyImports[7:]) +
            "from numpy.random import %s\n" % ', '.join(_numpyRandomImports) +
            "import os  # handy system and path functions\n" +
            "import sys  # to get file system encoding\n"
            "\n")

        if not self.params['eyetracker'] == "None":
            code = (
                "import psychopy.iohub as io\n"
            )
            buff.writeIndentedLines(code)

        # Write custom import statements, line by line.
        for import_ in customImports:
            importName = import_.importName
            importFrom = import_.importFrom
            importAs = import_.importAs

            statement = ''
            if importFrom:
                statement += "from %s " % importFrom

            statement += "import %s" % importName

            if importAs:
                statement += " as %s" % importAs

            statement += "\n"
            buff.write(statement)

        buff.write("\n")


    def prepareResourcesJS(self):
        """Sets up the resources folder and writes the info.php file for PsychoJS
        """

        join = os.path.join

        def copyTreeWithMD5(src, dst):
            """Copies the tree but checks SHA for each file first
            """
            # despite time to check the md5 hashes this func gives speed-up
            # over about 20% over using shutil.rmtree() and copytree()
            for root, subDirs, files in os.walk(src):
                relPath = os.path.relpath(root, src)
                for thisDir in subDirs:
                    if not os.path.isdir(join(root, thisDir)):
                        os.makedirs(join(root, thisDir))
                for thisFile in files:
                    copyFileWithMD5(join(root, thisFile),
                                    join(dst, relPath, thisFile))

        def copyFileWithMD5(src, dst):
            """Copies a file but only if doesn't exist or SHA is diff
            """
            if os.path.isfile(dst):
                with open(dst, 'rb') as f:
                    dstMD5 = hashlib.md5(f.read()).hexdigest()
                with open(src, 'rb') as f:
                    srcMD5 = hashlib.md5(f.read()).hexdigest()
                if srcMD5 == dstMD5:
                    return  # already matches - do nothing
                # if we got here then the file exists but not the same
                # delete and replace. TODO: In future this should check date
                os.remove(dst)
            # either didn't exist or has been deleted
            folder = os.path.split(dst)[0]
            if not os.path.isdir(folder):
                os.makedirs(folder)
            shutil.copy2(src, dst)

        # write info.php file
        folder = os.path.dirname(self.exp.expPath)
        if not os.path.isdir(folder):
            os.mkdir(folder)

        # is email a defined parameter for this version
        if 'email' in self.params:
            email = repr(self.params['email'].val)
        else:
            email = "''"
        # populate resources folder
        resFolder = join(folder, 'resources')
        if not os.path.isdir(resFolder):
            os.mkdir(resFolder)
        resourceFiles = self.exp.getResourceFiles()

        for srcFile in resourceFiles:
            dstAbs = os.path.normpath(join(resFolder, srcFile['rel']))
            dstFolder = os.path.split(dstAbs)[0]
            if not os.path.isdir(dstFolder):
                os.makedirs(dstFolder)
            copyFileWithMD5(srcFile['abs'], dstAbs)

    def writeInitCodeJS(self, buff, version, localDateTime, modular=True):
        # create resources folder
        if self.exp.htmlFolder:
            self.prepareResourcesJS()
        jsFilename = os.path.basename(os.path.splitext(self.exp.filename)[0])

        # decide if we need anchored useVersion or leave plain
        useVer = self.params['Use version'].val
        if useVer == '':
            useVer = version
        elif useVer == 'latest':
            useVer = latestVersion()

        # do we shorten minor versions ('3.4.2' to '3.4')?
        # only from 3.2 onwards
        if (parse_version('3.2')) <= parse_version(useVer) < parse_version('2021') \
                and len(useVer.split('.')) > 2:
            # e.g. 2020.2 not 2021.2.5
            useVer = '.'.join(useVer.split('.')[:2])
        elif len(useVer.split('.')) > 3:
            # e.g. 2021.1.0 not 2021.1.0.dev3
            useVer = '.'.join(useVer.split('.')[:3])

        # prepend the hyphen
        versionStr = '-{}'.format(useVer)

        # html header
        template = readTextFile("JS_htmlHeader.tmpl")
        header = template.format(
            name=jsFilename,
            version=versionStr,
            params=self.params)
        jsFile = self.exp.expPath
        folder = os.path.dirname(jsFile)
        if not os.path.isdir(folder):
            os.makedirs(folder)
        with open(os.path.join(folder, "index.html"), 'wb') as html:
            html.write(header.encode())
        html.close()

        # Write header comment
        starLen = "*"*(len(jsFilename) + 9)
        code = ("/%s \n"
               " * %s Test *\n" 
               " %s/\n\n")
        buff.writeIndentedLines(code % (starLen, jsFilename.title(), starLen))

        # Write imports if modular
        if modular:
            code = ("import {{ PsychoJS }} from './lib/core{version}.js';\n"
                    "import * as core from './lib/core{version}.js';\n"
                    "import {{ TrialHandler }} from './lib/data{version}.js';\n"
                    "import {{ Scheduler }} from './lib/util{version}.js';\n"
                    "import * as visual from './lib/visual{version}.js';\n"
                    "import * as sound from './lib/sound{version}.js';\n"
                    "import * as util from './lib/util{version}.js';\n"
                    "//some handy aliases as in the psychopy scripts;\n"
                    "const {{ abs, sin, cos, PI: pi, sqrt }} = Math;\n"
                    "const {{ round }} = util;\n"
                    "\n").format(version=versionStr)
            buff.writeIndentedLines(code)

        # Write window code
        self.writeWindowCodeJS(buff)
        code = ("\n// store info about the experiment session:\n"
                "let expName = '%s';  // from the Builder filename that created this script\n"
                "let expInfo = %s;\n"
                "\n" % (jsFilename, self.getInfo()))
        buff.writeIndentedLines(code)

    def writeExpSetupCodeJS(self, buff, version):

        # write the code to set up experiment
        buff.setIndentLevel(0, relative=False)
        template = readTextFile("JS_setupExp.tmpl")
        setRedirectURL = ''
        if len(self.params['Completed URL'].val) or len(self.params['Incomplete URL'].val):
            setRedirectURL = ("psychoJS.setRedirectUrls({completedURL}, {incompleteURL});\n"
                              .format(completedURL=self.params['Completed URL'],
                                      incompleteURL=self.params['Incomplete URL']))
        # check where to save data variables
        # if self.params['OSF Project ID'].val:
        #     saveType = "OSF_VIA_EXPERIMENT_SERVER"
        #     projID = "'{}'".format(self.params['OSF Project ID'].val)
        # else:
        #     saveType = "EXPERIMENT_SERVER"
        #     projID = 'undefined'
        code = template.format(
                        params=self.params,
                        name=self.params['expName'].val,
                        loggingLevel=self.params['logging level'].val.upper(),
                        setRedirectURL=setRedirectURL,
                        version=version,
                        )
        buff.writeIndentedLines(code)

    def writeStartCode(self, buff, version):

        if not PY3:
            decodingInfo = ".decode(sys.getfilesystemencoding())"
        else:
            decodingInfo = ""
        code = ("# Ensure that relative paths start from the same directory "
                "as this script\n"
                "_thisDir = os.path.dirname(os.path.abspath(__file__))"
                "{decoding}\n"
                "os.chdir(_thisDir)\n\n"
                "# Store info about the experiment session\n"
                "psychopyVersion = '{version}'\n".format(decoding=decodingInfo,
                                                         version=version))
        buff.writeIndentedLines(code)

        if self.params['expName'].val in [None, '']:
            buff.writeIndented("expName = 'untitled.py'\n")
        else:
            code = ("expName = %s  # from the Builder filename that created"
                    " this script\n")
            buff.writeIndented(code % self.params['expName'])

        if PY3:  # in Py3 dicts are chrono-sorted
            sorting = "False"
        else:  # in Py2, with no natural order, at least be alphabetical
            sorting = "True"
        expInfoDict = self.getInfo()
        buff.writeIndented("expInfo = %s\n" % repr(expInfoDict))
        if self.params['Show info dlg'].val:
            buff.writeIndentedLines(
                f"dlg = gui.DlgFromDict(dictionary=expInfo, "
                f"sortKeys={sorting}, title=expName)\n"
                f"if dlg.OK == False:\n"
                f"    core.quit()  # user pressed cancel\n"
            )
        buff.writeIndentedLines(
            "expInfo['date'] = data.getDateStr()  # add a simple timestamp\n"
            "expInfo['expName'] = expName\n"
            "expInfo['psychopyVersion'] = psychopyVersion\n")
        level = self.params['logging level'].val.upper()

        saveToDir = self.getSaveDataDir()
        buff.writeIndentedLines("\n# Data file name stem = absolute path +"
                                " name; later add .psyexp, .csv, .log, etc\n")
        # deprecated code: before v1.80.00 we had 'Saved data folder' param
        # fairly fixed filename
        if 'Saved data folder' in self.params:
            participantField = ''
            for field in ('participant', 'Participant', 'Subject', 'Observer'):
                if field in expInfoDict:
                    participantField = field
                    self.params['Data filename'].val = (
                        repr(saveToDir) + " + os.sep + '%s_%s' % (expInfo['" +
                        field + "'], expInfo['date'])")
                    break
            if not participantField:
                # no participant-type field, so skip that part of filename
                self.params['Data filename'].val = repr(
                    saveToDir) + " + os.path.sep + expInfo['date']"
            # so that we don't overwrite users changes doing this again
            del self.params['Saved data folder']

        # now write that data file name to the script
        if not self.params['Data filename'].val:  # i.e., the user deleted it
            self.params['Data filename'].val = (
                repr(saveToDir) +
                " + os.sep + u'psychopy_data_' + data.getDateStr()")
        # detect if user wanted an absolute path -- else make absolute:
        filename = self.params['Data filename'].val.lstrip('"\'')
        # (filename.startswith('/') or filename[1] == ':'):
        if filename == os.path.abspath(filename):
            buff.writeIndented("filename = %s\n" %
                               self.params['Data filename'])
        else:
            buff.writeIndented("filename = _thisDir + os.sep + %s\n" %
                               self.params['Data filename'])

        # set up the ExperimentHandler
        code = ("\n# An ExperimentHandler isn't essential but helps with "
                "data saving\n"
                "thisExp = data.ExperimentHandler(name=expName, version='',\n"
                "    extraInfo=expInfo, runtimeInfo=None,\n"
                "    originPath=%s,\n")
        buff.writeIndentedLines(code % repr(self.exp.expPath))

        code = ("    savePickle=%(Save psydat file)s, saveWideText=%(Save "
                "wide csv file)s,\n    dataFileName=filename)\n")
        buff.writeIndentedLines(code % self.params)

        if self.params['Save log file'].val:
            code = ("# save a log file for detail verbose info\nlogFile = "
                    "logging.LogFile(filename+'.log', level=logging.%s)\n")
            buff.writeIndentedLines(code % level)
        buff.writeIndented("logging.console.setLevel(logging.WARNING)  "
                           "# this outputs to the screen, not a file\n")

        if self.exp.settings.params['Enable Escape'].val:
            buff.writeIndentedLines("\nendExpNow = False  # flag for 'escape'"
                                    " or other condition => quit the exp\n")

        buff.writeIndented("frameTolerance = 0.001  # how close to onset before 'same' frame\n")

    def writeEyetrackerCode(self, buff):
        # Make ioConfig dict
        code = (
            "\n"
            "# Setup eyetracking\n"
        )
        buff.writeIndentedLines(code % self.params)
        if self.params['eyetracker'] == "None":
            code = (
                "ioDevice = ioConfig = ioSession = ioServer = eyetracker = None\n"
            )
            buff.writeIndentedLines(code % self.params)
        else:
            # Alert user if they need calibration and don't have it
            if self.params['eyetracker'].val != "MouseGaze":
                if not any(isinstance(rt, EyetrackerCalibrationRoutine)
                           for rt in self.exp.flow):
                    alert(code=4510, strFields={"eyetracker": self.params['eyetracker'].val})
            # Write code
            code = (
                "ioDevice = '" + ioDeviceMap[self.params['eyetracker'].val] + "'\n"
                "ioConfig = {\n"
            )
            buff.writeIndentedLines(code % self.params)
            buff.setIndentLevel(1, relative=True)
            code = (
                "ioDevice: {\n"
            )
            buff.writeIndentedLines(code % self.params)
            buff.setIndentLevel(1, relative=True)
            code = (
                    "'name': 'tracker',\n"
            )
            buff.writeIndentedLines(code % self.params)
            # Initialise for MouseGaze
            if self.params['eyetracker'] == "MouseGaze":
                code = (
                        "'controls': {\n"
                )
                buff.writeIndentedLines(code % self.params)
                buff.setIndentLevel(1, relative=True)
                code = (
                            "'move': %(mgMove)s,\n"
                            "'blink':%(mgBlink)s,\n"
                            "'saccade_threshold': %(mgSaccade)s,\n"
                )
                buff.writeIndentedLines(code % self.params)
                buff.setIndentLevel(-1, relative=True)
                code = (
                        "}\n"
                )
                buff.writeIndentedLines(code % self.params)
                buff.setIndentLevel(-1, relative=True)
                code = (
                    "}\n"
                )
                buff.writeIndentedLines(code % self.params)

            elif self.params['eyetracker'] == "GazePoint":
                code = (
                        "'network_settings': {\n"
                )
                buff.writeIndentedLines(code % self.params)
                buff.setIndentLevel(1, relative=True)
                code = (
                            "'ip_address': %(gpAddress)s,\n"
                            "'port': %(gpPort)s\n"
                )
                buff.writeIndentedLines(code % self.params)
                buff.setIndentLevel(-1, relative=True)
                code = (
                        "}\n"
                )
                buff.writeIndentedLines(code % self.params)
                buff.setIndentLevel(-1, relative=True)
                code = (
                    "}\n"
                )
                buff.writeIndentedLines(code % self.params)

            elif self.params['eyetracker'] == "Tobii Technology":
                code = (
                        "'model_name': %(tbModel)s,\n"
                        "'runtime_settings': {\n"
                )
                buff.writeIndentedLines(code % self.params)
                buff.setIndentLevel(1, relative=True)
                code = (
                            "'sampling_rate': %(tbSampleRate)s,\n"
                )
                buff.writeIndentedLines(code % self.params)
                buff.setIndentLevel(-1, relative=True)
                code = (
                        "}\n"
                )
                buff.writeIndentedLines(code % self.params)
                buff.setIndentLevel(-1, relative=True)
                code = (
                    "}\n"
                )
                buff.writeIndentedLines(code % self.params)

            elif self.params['eyetracker'] == "SR Research Ltd":
                code = (
                    "'model_name': %(elModel)s,\n"
                    "'simulation_mode': %(elSimMode)s,\n"
                    "'network_settings': %(elAddress)s,\n"
                    "'default_native_data_file_name': filename + '.edf',\n"
                    "'runtime_settings': {\n"
                )
                buff.writeIndentedLines(code % self.params)
                buff.setIndentLevel(1, relative=True)
                code = (
                        "'sampling_rate': %(elSampleRate)s,\n"
                        "'track_eyes': %(elTrackEyes)s,\n"
                        "'sample_filtering': {\n"
                )
                buff.writeIndentedLines(code % self.params)
                buff.setIndentLevel(1, relative=True)
                code = (
                            "'sample_filtering': %(elDataFiltering)s,\n"
                            "'elLiveFiltering': %(elLiveFiltering)s,\n"
                )
                buff.writeIndentedLines(code % self.params)
                buff.setIndentLevel(-1, relative=True)
                code = (
                        "},\n"
                        "'vog_settings': {\n"
                )
                buff.writeIndentedLines(code % self.params)
                buff.setIndentLevel(1, relative=True)
                code = (
                            "'pupil_measure_types': %(elPupilMeasure)s,\n"
                            "'tracking_mode': %(elTrackingMode)s,\n"
                            "'pupil_center_algorithm': %(elPupilAlgorithm)s,\n"
                )
                buff.writeIndentedLines(code % self.params)
                buff.setIndentLevel(-1, relative=True)
                code = (
                        "}\n"
                )
                buff.writeIndentedLines(code % self.params)
                buff.setIndentLevel(-1, relative=True)
                code = (
                    "}\n"
                )
                buff.writeIndentedLines(code % self.params)
                buff.setIndentLevel(-1, relative=True)
                code = (
                    "}\n"
                )
                buff.writeIndentedLines(code % self.params)

            # Close ioConfig dict
            buff.setIndentLevel(-1, relative=True)
            code = (
                "}\n"
            )
            buff.writeIndentedLines(code % self.params)

            # Start iohub server
            code = (
                "ioSession = '1'\n"
                "if 'session' in expInfo:\n"
            )
            buff.writeIndentedLines(code % self.params)
            buff.setIndentLevel(1, relative=True)
            code = (
                    "ioSession = str(expInfo['session'])\n"
            )
            buff.writeIndentedLines(code % self.params)
            buff.setIndentLevel(-1, relative=True)
            code = (
                "ioServer = io.launchHubServer(window=win, experiment_code=%(expName)s, session_code=ioSession, **ioConfig)\n"
                "eyetracker = ioServer.getDevice('tracker')\n"
            )
            buff.writeIndentedLines(code % self.params)

    def writeWindowCode(self, buff):
        """Setup the window code.
        """
        buff.writeIndentedLines("\n# Setup the Window\n")
        # get parameters for the Window
        fullScr = self.params['Full-screen window'].val
        # if fullscreen then hide the mouse, unless its requested explicitly
        allowGUI = (not bool(fullScr)) or bool(self.params['Show mouse'].val)
        allowStencil = False
        # NB routines is a dict:
        for thisRoutine in list(self.exp.routines.values()):
            # a single routine is a list of components:
            for thisComp in thisRoutine:
                if thisComp.type == 'Aperture':
                    allowStencil = True
                if thisComp.type == 'RatingScale':
                    allowGUI = True  # to have a mouse

        requestedScreenNumber = int(self.params['Screen'].val)
        nScreens = 10
        # try:
        #     nScreens = wx.Display.GetCount()
        # except Exception:
        #     # will fail if application hasn't been created (e.g. in test
        #     # environments)
        #     nScreens = 10
        if requestedScreenNumber > nScreens:
            logging.warn("Requested screen can't be found. Writing script "
                         "using first available screen.")
            screenNumber = 0
        else:
            # computer has 1 as first screen
            screenNumber = requestedScreenNumber - 1

        size = self.params['Window size (pixels)']
        winType = self.exp.prefsGeneral['winType']

        code = ("win = visual.Window(\n    size=%s, fullscr=%s, screen=%s, "
                "\n    winType='%s', allowGUI=%s, allowStencil=%s,\n")
        vals = (size, fullScr, screenNumber, winType, allowGUI, allowStencil)
        buff.writeIndented(code % vals)

        code = ("    monitor=%(Monitor)s, color=%(color)s, "
                "colorSpace=%(colorSpace)s,\n")
        if self.params['blendMode'].val:
            code += "    blendMode=%(blendMode)s, useFBO=True, \n"

        if self.params['Units'].val != 'use prefs':
            code += "    units=%(Units)s"
        code = code.rstrip(', \n') + ')\n'
        buff.writeIndentedLines(code % self.params)

        # Import here to avoid circular dependency!
        from psychopy.experiment._experiment import RequiredImport
        microphoneImport = RequiredImport(importName='microphone',
                                          importFrom='psychopy',
                                          importAs='')
        if microphoneImport in self.exp.requiredImports:  # need a pyo Server
            buff.writeIndentedLines("\n# Enable sound input/output:\n"
                                    "microphone.switchOn()\n")

        code = ("# store frame rate of monitor if we can measure it\n"
                "expInfo['frameRate'] = win.getActualFrameRate()\n"
                "if expInfo['frameRate'] != None:\n"
                "    frameDur = 1.0 / round(expInfo['frameRate'])\n"
                "else:\n"
                "    frameDur = 1.0 / 60.0  # could not measure, so guess\n"
                "\n# create a default keyboard (e.g. to check for escape)\n"
                "defaultKeyboard = keyboard.Keyboard()")
        buff.writeIndentedLines(code)

    def writeWindowCodeJS(self, buff):
        """Setup the JS window code.
        """
        # Replace instances of 'use prefs'
        units = self.params['Units'].val
        if units == 'use prefs':
            units = 'height'

        code = ("// init psychoJS:\n"
                "const psychoJS = new PsychoJS({{\n"
                "  debug: true\n"
                "}});\n\n"
                "// open window:\n"
                "psychoJS.openWindow({{\n"
                "  fullscr: {fullScr},\n"
                "  color: new util.Color({params[color]}),\n"
                "  units: '{units}',\n"
                "  waitBlanking: true\n"
                "}});\n").format(fullScr=str(self.params['Full-screen window']).lower(),
                                 params=self.params,
                                 units=units)
        buff.writeIndentedLines(code)

    def writeEndCode(self, buff):
        """Write code for end of experiment (e.g. close log file).
        """
        code = ('\n# Flip one final time so any remaining win.callOnFlip() \n'
                '# and win.timeOnFlip() tasks get executed before quitting\n'
                'win.flip()\n\n')
        buff.writeIndentedLines(code)

        buff.writeIndented("# these shouldn't be strictly necessary "
                           "(should auto-save)\n")
        if self.params['Save wide csv file'].val:
            buff.writeIndented("thisExp.saveAsWideText(filename+'.csv', "
                               "delim={})\n".format(self.params['Data file delimiter']))
        if self.params['Save psydat file'].val:
            buff.writeIndented("thisExp.saveAsPickle(filename)\n")
        if self.params['Save log file'].val:
            buff.writeIndented("logging.flush()\n")
        code = ("# make sure everything is closed down\n"
                "thisExp.abort()  # or data files will save again on exit\n"
                "win.close()\n"
                "core.quit()\n")
        buff.writeIndentedLines(code)

    def writeEndCodeJS(self, buff):
        endLoopInteration = ("\nfunction endLoopIteration(scheduler, snapshot) {\n"
                    "  // ------Prepare for next entry------\n"
                    "  return function () {\n"
                    "    if (typeof snapshot !== 'undefined') {\n"
                    "      // ------Check if user ended loop early------\n"
                    "      if (snapshot.finished) {\n"
                    "        // Check for and save orphaned data\n"
                    "        if (psychoJS.experiment.isEntryEmpty()) {\n"
                    "          psychoJS.experiment.nextEntry(snapshot);\n"
                    "        }\n"
                    "        scheduler.stop();\n"
                    "      } else {\n"
                    "        const thisTrial = snapshot.getCurrentTrial();\n"
                    "        if (typeof thisTrial === 'undefined' || !('isTrials' in thisTrial) || thisTrial.isTrials) {\n"
                    "          psychoJS.experiment.nextEntry(snapshot);\n"
                    "        }\n"
                    "      }\n"
                    "    return Scheduler.Event.NEXT;\n"
                    "    }\n"
                    "  };\n"
                    "}\n")
        buff.writeIndentedLines(endLoopInteration)

        recordLoopIterationFunc = ("\nfunction importConditions(currentLoop) {\n"
                    "  return function () {\n"
                    "    psychoJS.importAttributes(currentLoop.getCurrentTrial());\n"
                    "    return Scheduler.Event.NEXT;\n"
                    "    };\n"
                    "}\n")
        buff.writeIndentedLines(recordLoopIterationFunc)

        code = ("\nfunction quitPsychoJS(message, isCompleted) {\n")
        buff.writeIndented(code)
        buff.setIndentLevel(1, relative=True)
        code = ("// Check for and save orphaned data\n"
                "if (psychoJS.experiment.isEntryEmpty()) {\n"
                "  psychoJS.experiment.nextEntry();\n"
                "}\n")
        buff.writeIndentedLines(code)

        # Write End Experiment code component
        for thisRoutine in list(self.exp.routines.values()):
            # a single routine is a list of components:
            for thisComp in thisRoutine:
                if thisComp.type == 'Code':
                    buff.writeIndented("\n")
                    thisComp.writeExperimentEndCodeJS(buff)
                    buff.writeIndented("\n")

        code = ("psychoJS.window.close();\n"
                "psychoJS.quit({message: message, isCompleted: isCompleted});\n\n"
                "return Scheduler.Event.QUIT;\n")
        buff.writeIndentedLines(code)

        buff.setIndentLevel(-1, relative=True)
        buff.writeIndented("}\n")
        buff.setIndentLevel(-1)

    @property
    def monitor(self):
        """Stores a monitor object for the  experiment so that it
        doesn't have to be fetched from disk repeatedly"""
        # remember to set _monitor to None periodically (start of script build?)
        # so that we do reload occasionally
        if not self._monitor:
            self._monitor = Monitor(self.params['Monitor'].val)
        return self._monitor

    @monitor.setter
    def monitor(self, monitor):
        self._monitor = monitor<|MERGE_RESOLUTION|>--- conflicted
+++ resolved
@@ -331,7 +331,6 @@
             hint=_translate("When to export experiment to the HTML folder."),
             label=_localized["Export HTML"], categ='Online')
 
-<<<<<<< HEAD
         # Eyetracking params
         self.order += ["eyetracker",
                        "gpAddress", "gpPort",
@@ -483,8 +482,6 @@
             label=_translate("Sampling Rate"), categ="Eyetracking"
         )
 
-=======
->>>>>>> 708c9d50
     @property
     def xml(self):
         # Make root element
@@ -494,21 +491,9 @@
             if key == 'name':
                 continue
             # Create node
-<<<<<<< HEAD
-            paramNode = Element("Param")
-            paramNode.set("name", key)
-            # Assign values
-            if hasattr(param, 'updates'):
-                paramNode.set('updates', "{}".format(param.updates))
-            if hasattr(param, 'val'):
-                paramNode.set('val', u"{}".format(param.val).replace("\n", "&#10;"))
-            if hasattr(param, 'valType'):
-                paramNode.set('valType', param.valType)
-=======
             paramNode = param.xml
             paramNode.set("name", key)
             # Add node
->>>>>>> 708c9d50
             element.append(paramNode)
         return element
 

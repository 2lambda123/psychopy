--- conflicted
+++ resolved
@@ -238,13 +238,10 @@
         # do writing of init
         # replaces variable params with sensible defaults
         inits = getInitVals(self.params, 'PsychoPy')
-<<<<<<< HEAD
-        inits['depth'] = -self.getPosInRoutine()
-=======
         # if not using a tail, make tailPoint None
         if not self.params['hasTail']:
             inits['tailPoint'].val = None
->>>>>>> 2449994b
+        inits['depth'] = -self.getPosInRoutine()
         code = (
             "%(name)s = visual.TextBox2(\n"
             "     win, text=%(text)s, placeholder=%(placeholder)s, font=%(font)s,\n"

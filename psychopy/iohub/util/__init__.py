--- conflicted
+++ resolved
@@ -138,11 +138,7 @@
 
 
 def updateDict(add_to, add_from):
-<<<<<<< HEAD
-    for key, value in list(add_from.items()):
-=======
     for key, value in add_from.items():
->>>>>>> b4279795
         if key not in add_to:
             add_to[key] = copy.deepcopy(value)
         elif isinstance(value, dict) and isinstance(add_to[key], dict):
@@ -279,11 +275,7 @@
     def __setitem__(self, indexs, v):
         if isinstance(indexs, (list, tuple)):
             for i in indexs:
-<<<<<<< HEAD
                 if isinstance(i, numbers.Integral):
-=======
-                if isinstance(i, (int, int)):
->>>>>>> b4279795
                     i = i + self._index
                     self._npa[i % self.max_size] = v
                     self._npa[(i % self.max_size) + self.max_size] = v
@@ -308,11 +300,7 @@
                             (start %
                              self.max_size) + self.max_size, (stop %
                                                               self.max_size) + self.max_size, i.step)] = v
-<<<<<<< HEAD
         elif isinstance(indexs, numbers.Integral):
-=======
-        elif isinstance(indexs, (int, int)):
->>>>>>> b4279795
             i = indexs + self._index
             self._npa[i % self.max_size] = v
             self._npa[(i % self.max_size) + self.max_size] = v

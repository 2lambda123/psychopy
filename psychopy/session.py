--- conflicted
+++ resolved
@@ -167,23 +167,16 @@
         # Create attribute to keep self running
         self._alive = True
         # Show waiting message
-<<<<<<< HEAD
-        self.win.showMessage(_translate(
-            "Waiting to start experiment..."
-        ))
-        self.win.color = "grey"
+        if self.win is not None:
+            self.win.showMessage(_translate(
+                "Waiting to start..."
+            ))
+            self.win.color = "grey"
         # Make own liaison server globally accessible
         global liaisonServer
         liaisonServer = self.liaison
         # Rebind errors
         sys.excepthook = handleException
-=======
-        if self.win is not None:
-            self.win.showMessage(_translate(
-                "Waiting to start..."
-            ))
-            self.win.color = "grey"
->>>>>>> 67d5c274
         # Process any calls
         while self._alive:
             # Empty the queue of any tasks
@@ -412,7 +405,7 @@
             from psychopy.visual import Window
             self.win = Window(**params)
             self.win.showMessage(_translate(
-                "Waiting to start experiment..."
+                "Waiting to start..."
             ))
         else:
             # otherwise, just set the attributes which are safe to set

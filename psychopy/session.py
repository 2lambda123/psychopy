--- conflicted
+++ resolved
@@ -94,21 +94,6 @@
 
     def addExperiment(self, file, key=None, folder=None):
         """
-<<<<<<< HEAD
-        Load an experiment as a module so its methods are accessible to this session.
-
-        Parameters
-        ----------
-        file : Path, str
-            Path to either the .py file or .psyexp file for this experiment. If using a .psyexp,
-            the experiment will be compiled to a .py file before adding. Path can be either absolute
-            or relative to this session's root.
-        key : str
-            Key to refer to this experiment by when calling e.g. `runExperiment`. Leave as None to use the
-            file path relative to this Session's root as a kay.
-        folder : folder
-            Folder containing full experiment resources, if necessary. Leave as None to use the parent
-=======
         Register an experiment with this Session object, to be referred to
         later by a given key.
 
@@ -123,18 +108,12 @@
         folder : str, Path
             Folder for this project, if adding from outside of the root folder
             this entire folder will be moved. Leave as None to use the parent
->>>>>>> e0ddb93f
             folder of `file`.
 
         Returns
         -------
-<<<<<<< HEAD
-        bool
-            True if executed successfully.
-=======
-        bool or None
-            True if the operation completed successfully
->>>>>>> e0ddb93f
+        bool or None
+            True if the operation completed successfully
         """
         # Path-ise file
         file = Path(file)

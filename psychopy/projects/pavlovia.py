--- conflicted
+++ resolved
@@ -485,33 +485,21 @@
                 # Display experiments by current user
                 data = requests.get(
                     f"https://pavlovia.org/api/v2/designers/{session.userID}/experiments?search={term}{filterBy}",
-<<<<<<< HEAD
                     headers={'OauthToken': session.getToken()},
-                    timeout=5
-=======
                     timeout=10
->>>>>>> 43a2de54
                 ).json()
             elif term or filterBy:
                 data = requests.get(
                     f"https://pavlovia.org/api/v2/experiments?search={term}{filterBy}",
-<<<<<<< HEAD
                     headers={'OauthToken': session.getToken()},
-                    timeout=5
-=======
                     timeout=10
->>>>>>> 43a2de54
                 ).json()
             else:
                 # Display demos for blank search
                 data = requests.get(
                     "https://pavlovia.org/api/v2/experiments?search=demos&designer=demos",
-<<<<<<< HEAD
                     headers={'OauthToken': session.getToken()},
-                    timeout=5
-=======
                     timeout=10
->>>>>>> 43a2de54
                 ).json()
         except requests.exceptions.ReadTimeout:
             msg = _translate(

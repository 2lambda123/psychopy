from psychopy.experiment.exports import IndentingBuffer
from . import _TestBaseComponentsMixin, _TestDisabledMixin
from psychopy import experiment
import inspect


class _Generic(_TestBaseComponentsMixin, _TestDisabledMixin):
    def __init__(self, compClass):
        self.exp = experiment.Experiment()
        self.rt = experiment.routines.Routine(exp=self.exp, name="testRoutine")
        self.exp.addRoutine("testRoutine", self.rt)
        self.exp.flow.addRoutine(self.rt, 0)
        self.comp = compClass(exp=self.exp, parentName="testRoutine", name=f"test{compClass.__name__}")
        self.rt.addComponent(self.comp)


def test_all_components():
    for compName, compClass in experiment.getAllComponents().items():
        if compName == "SettingsComponent":
            continue
        # Make a generic testing object for this component
        tester = _Generic(compClass)
        # Run each method from _TestBaseComponentsMixin on tester
        for attr, meth in _TestBaseComponentsMixin.__dict__.items():
            if inspect.ismethod(meth):
                meth(tester)
        # Run each method from _TestBaseComponentsMixin on tester
        for attr, meth in _TestDisabledMixin.__dict__.items():
            if inspect.ismethod(meth):
                meth(tester)

<<<<<<< HEAD
def test_all_have_depth():
    # Define components which shouldn't have depth
    exceptions = ("PanoramaComponent",)
    # Create experiment
    exp = experiment.Experiment()
    rt = experiment.routines.Routine(exp=exp, name="testRoutine")
    exp.addRoutine("testRoutine", rt)
    exp.flow.addRoutine(rt, 0)
    # Add one of each component to the routine
    for compName, compClass in experiment.getAllComponents().items():
        # Settings components don't count so don't include one at all
        if compName in ("SettingsComponent",):
            continue
        comp = compClass(exp=exp, parentName="testRoutine", name=f"test{compClass.__name__}")
        rt.addComponent(comp)
    # For each component...
    for comp in rt:
        compName = type(comp).__name__
        # This won't be relevant for non-visual stimuli
        if compName in exceptions or not isinstance(comp, experiment.components.BaseVisualComponent):
            continue
        for target in ("PsychoPy", "PsychoJS"):
            # Skip if target isn't applicable
            if target not in comp.targets:
                continue
            # Crate buffer to get component code
            buff = IndentingBuffer(target=target)
            # Write init code
            if target == "PsychoJS":
                comp.writeInitCodeJS(buff)
                sought = "depth:"
            else:
                comp.writeInitCode(buff)
                sought = "depth="
            script = buff.getvalue()
            # Unless excepted, check that depth is in the output
            assert sought in script.replace(" ", ""), (
                f"Could not find any reference to depth in {target} init code for {compName}:\n"
                f"{script}\n"
                f"Any component drawn to the screen should be given a `depth` on init. If this component is a special "
                f"case, you can mark it as exempt by adding it to the `exceptions` variable in this test.\n"
=======

def test_indentation_consistency():
    """
    No component should exit any of its write methods at a different indent level as it entered, as this would break
    subsequent components / routines.
    """
    for compName, compClass in experiment.getAllComponents().items():
        if compName == "SettingsComponent":
            continue
        # Make a generic testing object for this component
        tester = _Generic(compClass)
        # Skip if component doesn't have a start/stop time
        if "startVal" not in tester.comp.params or "stopVal" not in tester.comp.params:
            continue
        # Check that each write method exits at the same indent level as it entered
        buff = IndentingBuffer(target="PsychoPy")
        msg = "Writing {} code for {} changes indent level by {} when start is `{}` and stop is `{}`."
        # Setup flow for writing
        tester.exp.flow.writeStartCode(buff)
        # Try combinations of start/stop being set/unset
        cases = [
            {"startVal": "0", "stopVal": "1"},
            {"startVal": "", "stopVal": "1"},
            {"startVal": "0", "stopVal": ""},
            {"startVal": "", "stopVal": ""},
        ]
        for case in cases:
            tester.comp.params["startType"].val = "time (s)"
            tester.comp.params["stopType"].val = "time (s)"
            for param, val in case.items():
                tester.comp.params[param].val = val
            # Init
            tester.comp.writeInitCode(buff)
            assert buff.indentLevel == 0, msg.format(
                "init", type(tester.comp).__name__, buff.indentLevel, case['startVal'], case['stopVal']
            )
            # Start routine
            tester.comp.writeRoutineStartCode(buff)
            assert buff.indentLevel == 0, msg.format(
                "routine start", type(tester.comp).__name__, buff.indentLevel, case['startVal'], case['stopVal']
            )
            # Each frame
            tester.comp.writeFrameCode(buff)
            assert buff.indentLevel == 0, msg.format(
                "each frame", type(tester.comp).__name__, buff.indentLevel, case['startVal'], case['stopVal']
            )
            # End routine
            tester.comp.writeRoutineEndCode(buff)
            assert buff.indentLevel == 0, msg.format(
                "routine end", type(tester.comp).__name__, buff.indentLevel, case['startVal'], case['stopVal']
            )
            # End experiment
            tester.comp.writeExperimentEndCode(buff)
            assert buff.indentLevel == 0, msg.format(
                "experiment end", type(tester.comp).__name__, buff.indentLevel, case['startVal'], case['stopVal']
>>>>>>> 2449994b
            )<|MERGE_RESOLUTION|>--- conflicted
+++ resolved
@@ -29,7 +29,6 @@
             if inspect.ismethod(meth):
                 meth(tester)
 
-<<<<<<< HEAD
 def test_all_have_depth():
     # Define components which shouldn't have depth
     exceptions = ("PanoramaComponent",)
@@ -71,7 +70,8 @@
                 f"{script}\n"
                 f"Any component drawn to the screen should be given a `depth` on init. If this component is a special "
                 f"case, you can mark it as exempt by adding it to the `exceptions` variable in this test.\n"
-=======
+            )
+
 
 def test_indentation_consistency():
     """
@@ -127,5 +127,4 @@
             tester.comp.writeExperimentEndCode(buff)
             assert buff.indentLevel == 0, msg.format(
                 "experiment end", type(tester.comp).__name__, buff.indentLevel, case['startVal'], case['stopVal']
->>>>>>> 2449994b
             )
#!/usr/bin/env python
# -*- coding: utf-8 -*-

"""Audio recording using a microphone.
"""

# Part of the PsychoPy library
# Copyright (C) 2002-2018 Jonathan Peirce (C) 2019-2021 Open Science Tools Ltd.
# Distributed under the terms of the GNU General Public License (GPL).

__all__ = ['Microphone']

import sys
import psychopy.logging as logging
from psychopy.constants import NOT_STARTED, STARTED
from psychopy.preferences import prefs
from .audioclip import *
from .audiodevice import *
from .exceptions import *
import numpy as np

_hasPTB = True
try:
    import psychtoolbox.audio as audio
except (ImportError, ModuleNotFoundError):
    logging.warning(
        "The 'psychtoolbox' library cannot be loaded but is required for audio "
        "capture. Microphone recording is unavailable this session. Note that "
        "opening a microphone stream will raise an error.")
    _hasPTB = False


class RecordingBuffer(object):
    """Class for a storing a recording from a stream.

    Think of instances of this class behaving like an audio tape whereas the
    `Microphone` class is the tape recorder. Samples taken from the stream are
    written to the tape which stores the data.

    Used internally by the `Microphone` class, users usually do not create
    instances of this class themselves.

    Parameters
    ----------
    sampleRateHz : int
        Sampling rate for audio recording in Hertz (Hz). By default, 48kHz
        (``sampleRateHz=480000``) is used which is adequate for most consumer
        grade microphones (headsets and built-in).
    channels : int
        Number of channels to record samples to `1=Mono` and `2=Stereo`.
    maxRecordingSize : int
        Maximum size of the recording in kilobytes. This specifies how much
        memory is available to store samples.

    """
    def __init__(self, sampleRateHz=SAMPLE_RATE_48kHz, channels=2,
                 maxRecordingSize=24000, policyWhenFull='ignore'):
        self._channels = channels
        self._sampleRateHz = sampleRateHz
        self._maxRecordingSize = maxRecordingSize
        self._samples = None  # `ndarray` created in _allocRecBuffer`
        self._offset = 0  # recording offset
        self._lastSample = 0  # offset of the last sample from stream
        self._spaceRemaining = None  # set in `_allocRecBuffer`
        self._totalSamples = None  # set in `_allocRecBuffer`

        self._policyWhenFull = policyWhenFull
        self._warnedRecBufferFull = False
        self._loops = 0

        self._allocRecBuffer()

    def _allocRecBuffer(self):
        """Allocate the recording buffer. Called internally if properties are
        changed."""
        # allocate another array
        nBytes = self._maxRecordingSize * 1000
        recArraySize = int((nBytes / self._channels) / (np.float32()).itemsize)

        self._samples = np.zeros(
            (recArraySize, self._channels), dtype=np.float32, order='C')

        # sanity check
        assert self._samples.nbytes == nBytes
        self._totalSamples = len(self._samples)
        self._spaceRemaining = self._totalSamples

    @property
    def samples(self):
        """Reference to the actual sample buffer (`ndarray`)."""
        return self._samples

    @property
    def bufferSecs(self):
        """Capacity of the recording buffer in seconds (`float`)."""
        return self._totalSamples / self._sampleRateHz

    @property
    def nbytes(self):
        """Number of bytes the recording buffer occupies in memory (`int`)."""
        return self._samples.nbytes

    @property
    def sampleBytes(self):
        """Number of bytes per sample (`int`)."""
        return np.float32().itemsize

    @property
    def spaceRemaining(self):
        """The space remaining in the recording buffer (`int`). Indicates the
        number of samples that the buffer can still add before overflowing.
        """
        return self._spaceRemaining

    @property
    def isFull(self):
        """Is the recording buffer full (`bool`)."""
        return self._spaceRemaining <= 0

    @property
    def totalSamples(self):
        """Total number samples the recording buffer can hold (`int`)."""
        return self._totalSamples

    @property
    def writeOffset(self):
        """Index in the sample buffer where new samples will be written when
        `write()` is called (`int`).
        """
        return self._offset

    @property
    def lastSample(self):
        """Index of the last sample recorded (`int`). This can be used to slice
        the recording buffer, only getting data from the beginning to place
        where the last sample was written to.
        """
        return self._lastSample

    @property
    def loopCount(self):
        """Number of times the recording buffer restarted (`int`). Only valid if
        `loopback` is ``True``."""
        return self._loops

    @property
    def maxRecordingSize(self):
        """Maximum recording size in kilobytes (`int`).

        Since audio recordings tend to consume a large amount of system memory,
        one might want to limit the size of the recording buffer to ensure that
        the application does not run out. By default, the recording buffer is
        set to 64000 KB (or 64 MB). At a sample rate of 48kHz, this will result
        in about. Using stereo audio (``nChannels == 2``) requires twice the
        buffer over mono (``nChannels == 2``) for the same length clip.

        Setting this value will allocate another recording buffer of appropriate
        size. Avoid doing this in any time sensitive parts of your application.

        """
        return self._maxRecordingSize

    @maxRecordingSize.setter
    def maxRecordingSize(self, value):
        value = int(value)

        # don't do this unless the value changed
        if value == self._maxRecordingSize:
            return

        # if different than last value, update the recording buffer
        self._maxRecordingSize = value
        self._allocRecBuffer()

    def seek(self, offset, absolute=False):
        """Set the write offset.

        Use this to specify where to begin writing samples the next time `write`
        is called. You should call `seek(0)` when starting a new recording.

        Parameters
        ----------
        offset : int
            Position in the sample buffer to set.
        absolute : bool
            Use absolute positioning. Use relative positioning if `False` where
            the value of `offset` will be added to the current offset. Default
            is `False`.

        """
        if not absolute:
            self._offset += offset
        else:
            self._offset = absolute

        assert 0 <= self._offset < self._totalSamples
        self._spaceRemaining = self._totalSamples - self._offset

    def write(self, samples):
        """Write samples to the recording buffer.

        Parameters
        ----------
        samples : ArrayLike
            Samples to write to the recording buffer, usually of a stream. Must
            have the same number of dimensions as the internal array.

        Returns
        -------
        int
            Number of samples overflowed. If this is zero then all samples have
            been recorded, if not, the number of samples rejected is given.

        """
        nSamples = len(samples)
        if self.isFull:
            if self._policyWhenFull == 'ignore':
                return nSamples  # samples lost
            elif self._policyWhenFull == 'warn':
                if not self._warnedRecBufferFull:
                    logging.warning(
                        f"Audio recording buffer filled! This means that no "
                        f"samples are saved beyond {round(self.bufferSecs, 6)} "
                        f"seconds. Specify a larger recording buffer next time "
                        f"to avoid data loss.")
                    logging.flush()
                    self._warnedRecBufferFull = True
                return nSamples
            elif self._policyWhenFull == 'error':
                raise AudioRecordingBufferFullError(
                    "Cannot write samples, recording buffer is full.")
            else:
                return nSamples  # whatever

        if not nSamples:  # no samples came out of the stream, just return
            return

        if self._spaceRemaining >= nSamples:
            self._lastSample = self._offset + nSamples
            audioData = samples[:, :]
        else:
            self._lastSample = self._offset + self._spaceRemaining
            audioData = samples[:self._spaceRemaining, :]

        self._samples[self._offset:self._lastSample, :] = audioData
        self._offset += nSamples

        self._spaceRemaining -= nSamples

        # Check if the recording buffer is now full. Next call to `poll` will
        # not record anything.
        if self._spaceRemaining <= 0:
            self._spaceRemaining = 0

        d = nSamples - self._spaceRemaining
        return 0 if d < 0 else d

    def clear(self):
        # reset all live attributes
        self._samples = None
        self._offset = 0
        self._lastSample = 0
        self._spaceRemaining = None
        self._totalSamples = None
        # reallocate buffer
        self._allocRecBuffer()

    def getSegment(self, start=0, end=None):
        """Get a segment of recording data as an `AudioClip`.

        Parameters
        ----------
        start : float or int
            Absolute time in seconds for the start of the clip.
        end : float or int
            Absolute time in seconds for the end of the clip. If `None` the time
            at the last sample is used.

        Returns
        -------
        AudioClip
            Audio clip object with samples between `start` and `end`.

        """
        idxStart = int(start * self._sampleRateHz)
        idxEnd = self._lastSample if end is None else int(
            end * self._sampleRateHz)

        return AudioClip(
            np.array(self._samples[idxStart:idxEnd, :],
                     dtype=np.float32, order='C'),
            sampleRateHz=self._sampleRateHz)


class Microphone(object):
    """Class for recording audio from a microphone or input stream.

    Creating an instance of this class will open a stream using the specified
    device. Streams should remain open for the duration of your session. When a
    stream is opened, a buffer is allocated to store samples coming off it.
    Samples from the input stream will written to the buffer once
    :meth:`~Microphone.start()` is called.

    Parameters
    ----------
    device : int or `~psychopy.sound.AudioDevice`
        Audio capture device to use. You may specify the device either by index
        (`int`) or descriptor (`AudioDevice`).
    sampleRateHz : int
        Sampling rate for audio recording in Hertz (Hz). By default, 48kHz
        (``sampleRateHz=480000``) is used which is adequate for most consumer
        grade microphones (headsets and built-in).
    channels : int
        Number of channels to record samples to `1=Mono` and `2=Stereo`.
    streamBufferSecs : float
        Stream buffer size to pre-allocate for the specified number of seconds.
        The default is 2.0 seconds which is usually sufficient.
    maxRecordingSize : int
        Maximum recording size in kilobytes (Kb). Since audio recordings tend to
        consume a large amount of system memory, one might want to limit the
        size of the recording buffer to ensure that the application does not run
        out of memory. By default, the recording buffer is set to 24000 KB (or
        24 MB). At a sample rate of 48kHz, this will result in 62.5 seconds of
        continuous audio being recorded before the buffer is full.
    audioLatencyMode : int or None
        Audio latency mode to use, values range between 0-4. If `None`, the
        setting from preferences will be used. By default, mode `3` is adequate
        for most applications.
    warmUp : bool
        Warm-up the stream after opening it. This helps prevent additional
        latency the first time `start` is called on some systems.

    Examples
    --------
    Capture 10 seconds of audio from the primary microphone::

        import psychopy.core as core
        import psychopy.sound.Microphone as Microphone

        mic = Microphone(bufferSecs=10.0)  # open the microphone
        mic.start()  # start recording
        core.wait(10.0)  # wait 10 seconds
        mic.stop()  # stop recording

        audioClip = mic.getRecording()

        print(audioClip.duration)  # should be ~10 seconds
        audioClip.save('test.wav')  # save the recorded audio as a 'wav' file

    The prescribed method for making long recordings is to poll the stream once
    per frame (or every n-th frame)::

        mic = Microphone(bufferSecs=2.0)
        mic.start()  # start recording

        # main trial drawing loop
        mic.poll()
        win.flip()  # calling the window flip function

        mic.stop()  # stop recording
        audioClip = mic.getRecording()

    """
    # Force the use of WASAPI for audio capture on Windows. If `True`, only
    # WASAPI devices will be returned when calling static method
    # `Microphone.getDevices()`
    enforceWASAPI = False

    def __init__(self,
                 device=None,
                 sampleRateHz=None,
                 channels=2,
                 streamBufferSecs=2.0,
                 maxRecordingSize=24000,
                 audioLatencyMode=None,
                 warmUp=True):

        if not _hasPTB:  # fail if PTB is not installed
            raise ModuleNotFoundError(
                "Microphone audio capture requires package `psychtoolbox` to "
                "be installed.")

        # get information about the selected device
        devices = Microphone.getDevices()
        if isinstance(device, AudioDeviceInfo):
            self._device = device
        elif isinstance(device, (int, float)):
            devicesByIndex = {d.deviceIndex: d for d in devices}
            if device in devicesByIndex:
                self._device = devicesByIndex[device]
            else:
                raise AudioInvalidCaptureDeviceError(
                    'No suitable audio recording devices found matching index '
                    '{}.'.format(device))
        else:
            # get default device, first enumerated usually
            if not devices:
                raise AudioInvalidCaptureDeviceError(
                    'No suitable audio recording devices found on this system. '
                    'Check connections and try again.')

            self._device = devices[0]  # use first

        logging.info('Using audio device #{} ({}) for audio capture'.format(
            self._device.deviceIndex, self._device.deviceName))

        # error if specified device is not suitable for capture
        if not self._device.isCapture:
            raise AudioInvalidCaptureDeviceError(
                'Specified audio device not suitable for audio recording. '
                'Has no input channels.')

        # get the sample rate
        self._sampleRateHz = \
            self._device.defaultSampleRate if sampleRateHz is None else int(
                sampleRateHz)

        logging.debug('Set stream sample rate to {} Hz'.format(
            self._sampleRateHz))

        # set the number of recording channels
        self._channels = \
            self._device.inputChannels if channels is None else int(channels)

        logging.debug('Set recording channels to {} ({})'.format(
            self._channels, 'stereo' if self._channels > 1 else 'mono'))

        if self._channels > self._device.inputChannels:
            raise AudioInvalidDeviceError(
                'Invalid number of channels for audio input specified.')

        # internal recording buffer size in seconds
        assert isinstance(streamBufferSecs, (float, int))
        self._streamBufferSecs = float(streamBufferSecs)

        # PTB specific stuff
        self._mode = 2  # open a stream in capture mode

        # set the audio latency mode
        if audioLatencyMode is None:
            self._audioLatencyMode = int(prefs.hardware["audioLatencyMode"])
        else:
            self._audioLatencyMode = audioLatencyMode

        logging.debug('Set audio latency mode to {}'.format(
            self._audioLatencyMode))

        assert 0 <= self._audioLatencyMode <= 4  # sanity check for pref

        # Handle for the recording stream, should only be opened once per
        # session
        logging.debug('Opening audio stream for device #{}'.format(
            self._device.deviceIndex))

        self._stream = audio.Stream(
            device_id=self._device.deviceIndex,
            latency_class=self._audioLatencyMode,
            mode=self._mode,
            freq=self._sampleRateHz,
            channels=self._channels)

        logging.debug('Stream opened')

        # set latency bias
        self._stream.latency_bias = 0.0

<<<<<<< HEAD
        logging.debug('Set stream latency bias to {} ms'.format(
            self._stream.latency_bias))
=======
        # set the volume
        assert 0. <= volume <= 1.
        #self._stream.volume = float(volume)
>>>>>>> 4af5470f

        # pre-allocate recording buffer, called once
        self._stream.get_audio_data(self._streamBufferSecs)

        logging.debug(
            'Allocated stream buffer to hold {} seconds of data'.format(
                self._streamBufferSecs))

        # status flag
        self._statusFlag = NOT_STARTED

        # setup recording buffer
        self._recording = RecordingBuffer(
            sampleRateHz=self._sampleRateHz,
            channels=self._channels,
            maxRecordingSize=maxRecordingSize)

        # setup clips dict
        self.clips = {}

        # do the warm-up
        if warmUp:
            logging.debug('Waking up the audio driver and hardware ...')
            self.warmUp()

        logging.debug('Audio capture device #{} ready'.format(
            self._device.deviceIndex))

    @staticmethod
    def getDevices():
        """Get a `list` of audio capture device (i.e. microphones) descriptors.
        On Windows, only WASAPI devices are used.

        Returns
        -------
        list
            List of `AudioDevice` descriptors for suitable capture devices. If
            empty, no capture devices have been found.

        """
        try:
            Microphone.enforceWASAPI = bool(prefs.hardware["audioForceWASAPI"])
        except KeyError:
            pass  # use default if option not present in settings

        # query PTB for devices
        if Microphone.enforceWASAPI and sys.platform == 'win32':
            allDevs = audio.get_devices(device_type=13)
        else:
            allDevs = audio.get_devices()

        # make sure we have an array of descriptors
        allDevs = [allDevs] if isinstance(allDevs, dict) else allDevs

        # create list of descriptors only for capture devices
        inputDevices = [desc for desc in [
            AudioDeviceInfo.createFromPTBDesc(dev) for dev in allDevs]
                     if desc.isCapture]

        return inputDevices

    def warmUp(self):
        """Warm-/wake-up the audio stream.

        On some systems the first time `start` is called incurs additional
        latency, whereas successive calls do not. To deal with this, it is
        recommended that you run this warm-up routine prior to capturing audio
        samples. By default, this routine is called when instancing a new
        microphone object.

        """
        # We should put an actual test here to see if timing stabilizes after
        # multiple invocations of this function.
        self._stream.start()
        self._stream.stop()

    @property
    def recording(self):
        """Reference to the current recording buffer (`RecordingBuffer`)."""
        return self._recording

    @property
    def recBufferSecs(self):
        """Capacity of the recording buffer in seconds (`float`)."""
        return self.recording.bufferSecs

    @property
    def maxRecordingSize(self):
        """Maximum recording size in kilobytes (`int`).

        Since audio recordings tend to consume a large amount of system memory,
        one might want to limit the size of the recording buffer to ensure that
        the application does not run out. By default, the recording buffer is
        set to 64000 KB (or 64 MB). At a sample rate of 48kHz, this will result
        in about. Using stereo audio (``nChannels == 2``) requires twice the
        buffer over mono (``nChannels == 2``) for the same length clip.

        Setting this value will allocate another recording buffer of appropriate
        size. Avoid doing this in any time sensitive parts of your application.

        """
        return self._recording.maxRecordingSize

    @maxRecordingSize.setter
    def maxRecordingSize(self, value):
        self._recording.maxRecordingSize = value

    @property
    def latencyBias(self):
        """Latency bias to add when starting the microphone (`float`).
        """
        return self._stream.latency_bias

    @latencyBias.setter
    def latencyBias(self, value):
        self._stream.latency_bias = float(value)

    @property
    def audioLatencyMode(self):
        """Audio latency mode in use (`int`). Cannot be set after
        initialization.

        """
        return self._audioLatencyMode

    @property
    def streamBufferSecs(self):
        """Size of the internal audio storage buffer in seconds (`float`).

        To ensure all data is captured, there must be less time elapsed between
        subsequent `getAudioClip` calls than `bufferSecs`.

        """
        return self._streamBufferSecs

    @property
    def status(self):
        """Status flag for the microphone. Value can be one of
        ``psychopy.constants.STARTED`` or ``psychopy.constants.NOT_STARTED``.

        For detailed stream status information, use the
        :attr:`~psychopy.sound.microphone.Microphone.streamStatus` property.

        """
        if hasattr(self, "_statusFlag"):
            return self._statusFlag

    @status.setter
    def status(self, value):
        self._statusFlag = value

    @property
    def streamStatus(self):
        """Status of the audio stream (`AudioDeviceStatus` or `None`).

        See :class:`~psychopy.sound.AudioDeviceStatus` for a complete overview
        of available status fields. This property has a value of `None` if
        the stream is presently closed.

        Examples
        --------
        Get the capture start time of the stream::

            # assumes mic.start() was called
            captureStartTime = mic.status.captureStartTime

        Check if microphone recording is active::

            isActive = mic.status.active

        Get the number of seconds recorded up to this point::

            recordedSecs = mic.status.recordedSecs

        """
        currentStatus = self._stream.status
        if currentStatus != -1:
            return AudioDeviceStatus.createFromPTBDesc(currentStatus)

    @property
    def isRecBufferFull(self):
        """`True` if there is an overflow condition with the recording buffer.

        If this is `True`, then `poll()` is still collecting stream samples but
        is no longer writing them to anything, causing stream samples to be
        lost.

        """
        return self._recording.isFull

    @property
    def isStarted(self):
        """``True`` if stream recording has been started (`bool`)."""
        return self.status == STARTED

    def start(self, when=None, waitForStart=0, stopTime=None):
        """Start an audio recording.

        Calling this method will begin capturing samples from the microphone and
        writing them to the buffer.

        Parameters
        ----------
        when : float, int or None
            When to start the stream. If the time specified is a floating point
            (absolute) system time, the device will attempt to begin recording
            at that time. If `None` or zero, the system will try to start
            recording as soon as possible.
        waitForStart : bool
            Wait for sound onset if `True`.
        stopTime : float, int or None
            Number of seconds to record. If `None` or `-1`, recording will
            continue forever until `stop` is called.

        Returns
        -------
        float
            Absolute time the stream was started.

        """
        # check if the stream has been
        if self.isStarted:
            raise AudioStreamError(
                "Cannot start a stream, already started.")

        if self._stream is None:
            raise AudioStreamError("Stream not ready.")

        # reset the writing 'head'
        self._recording.seek(0, absolute=True)

        # reset warnings
        # self._warnedRecBufferFull = False

        startTime = self._stream.start(
            repetitions=0,
            when=when,
            wait_for_start=int(waitForStart),
            stop_time=stopTime)

        # recording has begun or is scheduled to do so
        self._statusFlag = STARTED

        logging.debug(
            'Scheduled start of audio capture for device #{} at t={}.'.format(
                self._device.deviceIndex, startTime))

        return startTime

    def stop(self, blockUntilStopped=True, stopTime=None):
        """Stop recording audio.

        Call this method to end an audio recording if in progress. This will
        simply halt recording and not close the stream. Any remaining samples
        will be polled automatically and added to the recording buffer.

        Parameters
        ----------
        blockUntilStopped : bool
            Halt script execution until the stream has fully stopped.
        stopTime : float or None
            Scheduled stop time for the stream in system time. If `None`, the
            stream will stop as soon as possible.

        Returns
        -------
        tuple
            Tuple containing `startTime`, `endPositionSecs`, `xruns` and
            `estStopTime`.

        """
        if not self.isStarted:
            raise AudioStreamError(
                "Cannot stop a stream that has not been started.")

        # poll remaining samples, if any
        if not self.isRecBufferFull:
            self.poll()

        startTime, endPositionSecs, xruns, estStopTime = self._stream.stop(
            block_until_stopped=int(blockUntilStopped),
            stopTime=stopTime)
        self._statusFlag = NOT_STARTED

        logging.debug(
            ('Device #{} stopped capturing audio samples at estimated time '
             't={}. Total overruns: {} Total recording time: {}').format(
                self._device.deviceIndex, estStopTime, xruns, endPositionSecs))

        return startTime, endPositionSecs, xruns, estStopTime

    def close(self):
        """Close the stream.

        Should not be called until you are certain you're done with it. Ideally,
        you should never close and reopen the same stream within a single
        session.

        """
        self._stream.close()
        logging.debug('Stream closed')

    def poll(self):
        """Poll audio samples.

        Calling this method adds audio samples collected from the stream buffer
        to the recording buffer that have been captured since the last `poll`
        call. Time between calls of this function should be less than
        `bufferSecs`. You do not need to call this if you call `stop` before
        the time specified by `bufferSecs` elapses since the `start` call.

        Can only be called between called of `start` and `stop` (i.e.
        ``Microphone.status == STARTED``.

        Returns
        -------
        int
            Number of overruns in sampling.

        """
        if not self.isStarted:
            raise AudioStreamError(
                "Cannot poll samples from audio device, not started.")

        # figure out what to do with this other information
        audioData, absRecPosition, overflow, cStartTime = \
            self._stream.get_audio_data()

        if overflow:
            logging.warning(
                "Audio stream buffer overflow, some audio samples have been "
                "lost! To prevent this, ensure `Microphone.poll()` is being "
                "called often enough, or increase the size of the audio buffer "
                "with `bufferSecs`.")

        overruns = self._recording.write(audioData)

        return overruns

    def bank(self, tag=None):
        """Store current buffer as a clip within the mic object
        """
        # append current recording to clip list according to tag
        if tag not in self.clips:
            self.clips[tag] = []
        self.clips[tag].append(self._recording.getSegment())
        # clear recording buffer
        self._recording.clear()

    def clear(self):
        """Wipe all clips
        """
        # clear clips
        self.clips = {}
        # clear recording
        self._recording.clear()

    def flush(self):
        # get copy of clips dict
        clips = self.clips.copy()
        # clear
        self.clear()

        return clips

    def getRecording(self):
        """Get audio data from the last microphone recording.

        Call this after `stop` to get the recording as an `AudioClip` object.

        Returns
        -------
        AudioClip
            Recorded data between the last calls to

        """
        if self.isStarted:
            raise AudioStreamError(
                "Cannot get audio clip, recording was in progress. Be sure to "
                "call `Microphone.stop` first.")

        return self._recording.getSegment()  # full recording


if __name__ == "__main__":
    pass<|MERGE_RESOLUTION|>--- conflicted
+++ resolved
@@ -464,14 +464,8 @@
         # set latency bias
         self._stream.latency_bias = 0.0
 
-<<<<<<< HEAD
         logging.debug('Set stream latency bias to {} ms'.format(
             self._stream.latency_bias))
-=======
-        # set the volume
-        assert 0. <= volume <= 1.
-        #self._stream.volume = float(volume)
->>>>>>> 4af5470f
 
         # pre-allocate recording buffer, called once
         self._stream.get_audio_data(self._streamBufferSecs)

#!/usr/bin/env python
# -*- coding: utf-8 -*-

# Part of the PsychoPy library
# Copyright (C) 2002-2018 Jonathan Peirce (C) 2019-2021 Open Science Tools Ltd.
# Distributed under the terms of the GNU General Public License (GPL).

"""Functions and classes related to unit conversion respective to a particular
monitor"""

from psychopy import monitors
from psychopy import logging
import numpy as np
import re
from numpy import array, tan, pi, radians, hypot, degrees, arctan
from math import hypot as hypot3d

# Maps supported coordinate unit type names to the function that converts
# the given unit type to PsychoPy OpenGL pix unit space.
_unit2PixMappings = dict()

# the following are to be used by convertToPix


def _pix2pix(vertices, pos, win=None):
    return pos + vertices
_unit2PixMappings['pix'] = _pix2pix
_unit2PixMappings['pixels'] = _pix2pix


def _cm2pix(vertices, pos, win):
    return cm2pix(pos + vertices, win.monitor)
_unit2PixMappings['cm'] = _cm2pix


def _deg2pix(vertices, pos, win):
    return deg2pix(pos + vertices, win.monitor)
_unit2PixMappings['deg'] = _deg2pix
_unit2PixMappings['degs'] = _deg2pix


def _degFlatPos2pix(vertices, pos, win):
    posCorrected = deg2pix(pos, win.monitor, correctFlat=True)
    vertices = deg2pix(vertices, win.monitor, correctFlat=False)
    return posCorrected + vertices
_unit2PixMappings['degFlatPos'] = _degFlatPos2pix


def _degFlat2pix(vertices, pos, win):
    return deg2pix(array(pos) + array(vertices), win.monitor,
                   correctFlat=True)
_unit2PixMappings['degFlat'] = _degFlat2pix


def _norm2pix(vertices, pos, win):
    if win.useRetina:
        return (pos + vertices) * win.size / 4.0
    else:
        return (pos + vertices) * win.size / 2.0

_unit2PixMappings['norm'] = _norm2pix


def _height2pix(vertices, pos, win):
    if win.useRetina:
        return (pos + vertices) * win.size[1] / 2.0
    else:
        return (pos + vertices) * win.size[1]

_unit2PixMappings['height'] = _height2pix


def posToPix(stim):
    """Returns the stim's position in pixels,
    based on its pos, units, and win.
    """
    return convertToPix([0, 0], stim.pos, stim.win.units, stim.win)


def convertToPix(vertices, pos, units, win):
    """Takes vertices and position, combines and converts to pixels
    from any unit

    The reason that `pos` and `vertices` are provided separately is that
    it allows the conversion from deg to apply flat-screen correction to
    each separately.

    The reason that these use function args rather than relying on
    self.pos is that some stimuli use other terms (e.g. ElementArrayStim
    uses fieldPos).
    """
    unit2pixFunc = _unit2PixMappings.get(units)
    if unit2pixFunc:
        return unit2pixFunc(vertices, pos, win)
    else:
        msg = "The unit type [{0}] is not registered with PsychoPy"
        raise ValueError(msg.format(units))


def addUnitTypeConversion(unitLabel, mappingFunc):
    """Add support for converting units specified by unit_label to pixels
    to be used by convertToPix (therefore a valid unit for your PsychoPy
    stimuli)

    mapping_func must have the function prototype:

    def mapping_func(vertices, pos, win):
        # Convert the input vertices, pos to pixel positions PsychoPy
        # will use for OpenGL call.

        # unit type -> pixel mapping logic here
        # .....

        return pix
    """
    if unitLabel in _unit2PixMappings:
        msg = "The unit type label [{0}] is already registered with PsychoPy"
        raise ValueError(msg.format(unitLabel))
    _unit2PixMappings[unitLabel] = mappingFunc


# Built in conversion functions follow ...


def cm2deg(cm, monitor, correctFlat=False):
    """Convert size in cm to size in degrees for a given Monitor object
    """
    # check we have a monitor
    if not isinstance(monitor, monitors.Monitor):
        msg = ("cm2deg requires a monitors.Monitor object as the second "
               "argument but received %s")
        raise ValueError(msg % str(type(monitor)))
    # get monitor dimensions
    dist = monitor.getDistance()
    # check they all exist
    if dist is None:
        msg = "Monitor %s has no known distance (SEE MONITOR CENTER)"
        raise ValueError(msg % monitor.name)
    if correctFlat:
        return np.degrees(np.arctan(cm / dist))
    else:
        return cm / (dist * 0.017455)


def deg2cm(degrees, monitor, correctFlat=False):
    """Convert size in degrees to size in pixels for a given Monitor object.

    If `correctFlat == False` then the screen will be treated as if all
    points are equal distance from the eye. This means that each "degree"
    will be the same size irrespective of its position.

    If `correctFlat == True` then the `degrees` argument must be an Nx2 matrix
    for X and Y values (the two cannot be calculated separately in this case).

    With `correctFlat == True` the positions may look strange because more
    eccentric vertices will be spaced further apart.
    """
    # check we have a monitor
    if not hasattr(monitor, 'getDistance'):
        msg = ("deg2cm requires a monitors.Monitor object as the second "
               "argument but received %s")
        raise ValueError(msg % str(type(monitor)))
    # get monitor dimensions
    dist = monitor.getDistance()
    # check they all exist
    if dist is None:
        msg = "Monitor %s has no known distance (SEE MONITOR CENTER)"
        raise ValueError(msg % monitor.name)
    if correctFlat:
        rads = radians(degrees)
        cmXY = np.zeros(rads.shape, 'd')  # must be a double (not float)
        if rads.shape == (2,):
            x, y = rads
            cmXY[0] = hypot(dist, tan(y) * dist) * tan(x)
            cmXY[1] = hypot(dist, tan(x) * dist) * tan(y)
        elif len(rads.shape) > 1 and rads.shape[1] == 2:
            cmXY[:, 0] = hypot(dist, tan(rads[:, 1]) * dist) * tan(rads[:, 0])
            cmXY[:, 1] = hypot(dist, tan(rads[:, 0]) * dist) * tan(rads[:, 1])
        else:
            msg = ("If using deg2cm with correctedFlat==True then degrees "
                   "arg must have shape [N,2], not %s")
            raise ValueError(msg % (repr(rads.shape)))
        # derivation:
        #    if hypotY is line from eyeball to [x,0] given by
        #       hypot(dist, tan(degX))
        #    then cmY is distance from [x,0] to [x,y] given by
        #       hypotY * tan(degY)
        #    similar for hypotX to get cmX
        # alternative:
        #    we could do this by converting to polar coords, converting
        #    deg2cm and then going back to cartesian,
        #    but this would be slower(?)
        return cmXY
    else:
        # the size of 1 deg at screen centre
        return np.array(degrees) * dist * 0.017455


def cm2pix(cm, monitor):
    """Convert size in cm to size in pixels for a given Monitor object.
    """
    # check we have a monitor
    if not isinstance(monitor, monitors.Monitor):
        msg = ("cm2pix requires a monitors.Monitor object as the"
               " second argument but received %s")
        raise ValueError(msg % str(type(monitor)))
    # get monitor params and raise error if necess
    scrWidthCm = monitor.getWidth()
    scrSizePix = monitor.getSizePix()
    if scrSizePix is None:
        msg = "Monitor %s has no known size in pixels (SEE MONITOR CENTER)"
        raise ValueError(msg % monitor.name)
    if scrWidthCm is None:
        msg = "Monitor %s has no known width in cm (SEE MONITOR CENTER)"
        raise ValueError(msg % monitor.name)

    return cm * scrSizePix[0] / float(scrWidthCm)


def pix2cm(pixels, monitor):
    """Convert size in pixels to size in cm for a given Monitor object
    """
    # check we have a monitor
    if not isinstance(monitor, monitors.Monitor):
        msg = ("cm2pix requires a monitors.Monitor object as the second"
               " argument but received %s")
        raise ValueError(msg % str(type(monitor)))
    # get monitor params and raise error if necess
    scrWidthCm = monitor.getWidth()
    scrSizePix = monitor.getSizePix()
    if scrSizePix is None:
        msg = "Monitor %s has no known size in pixels (SEE MONITOR CENTER)"
        raise ValueError(msg % monitor.name)
    if scrWidthCm is None:
        msg = "Monitor %s has no known width in cm (SEE MONITOR CENTER)"
        raise ValueError(msg % monitor.name)
    return pixels * float(scrWidthCm) / scrSizePix[0]


def deg2pix(degrees, monitor, correctFlat=False):
    """Convert size in degrees to size in pixels for a given Monitor object
    """
    # get monitor params and raise error if necess
    scrWidthCm = monitor.getWidth()
    scrSizePix = monitor.getSizePix()
    if scrSizePix is None:
        msg = "Monitor %s has no known size in pixels (SEE MONITOR CENTER)"
        raise ValueError(msg % monitor.name)
    if scrWidthCm is None:
        msg = "Monitor %s has no known width in cm (SEE MONITOR CENTER)"
        raise ValueError(msg % monitor.name)

    cmSize = deg2cm(degrees, monitor, correctFlat)
    return cmSize * scrSizePix[0] / float(scrWidthCm)


def pix2deg(pixels, monitor, correctFlat=False):
    """Convert size in pixels to size in degrees for a given Monitor object
    """
    # get monitor params and raise error if necess
    scrWidthCm = monitor.getWidth()
    scrSizePix = monitor.getSizePix()
    if scrSizePix is None:
        msg = "Monitor %s has no known size in pixels (SEE MONITOR CENTER)"
        raise ValueError(msg % monitor.name)
    if scrWidthCm is None:
        msg = "Monitor %s has no known width in cm (SEE MONITOR CENTER)"
        raise ValueError(msg % monitor.name)
    cmSize = pixels * float(scrWidthCm) / scrSizePix[0]
<<<<<<< HEAD
    return cm2deg(cmSize, monitor, correctFlat)
=======
    return cm2deg(cmSize, monitor, correctFlat)


class DummyMonitor:
    def getDistance(self):
        return 50
    def getSizePix(self):
        return (1920, 1080)
    def getWidth(self):
        return 50


class DummyWin:
    @property
    def size(self):
        return (1920, 1080, 1000)
    @property
    def useRetina(self):
        return False


# Shorthand for common regexpressions
_lbr = r'[\[\(]\s*'
_rbr = r'\s*[\]\)]'
_float = r'\d*.?\d*?'
_int = r'\d*(.0*)?'
_360 = r'(\d|\d\d|[12]\d\d|3[0-5]\d|360).?\d*?'
# Dict of regexpressions for different formats
vectorSpaces = {
    'pix': re.compile(_lbr+r'('+r'\-?'+_int+r',\s*'+r')*'+r'\-?'+_int+_rbr),
    'deg': re.compile(_lbr+r'('+r'\-?'+_360+r',\s*'+r')*'+r'\-?'+_360+_rbr),
    'cm': re.compile(_lbr+r'('+r'\-?'+_float+r',\s*'+r')*'+r'\-?'+_float+_rbr),
    'norm': re.compile(_lbr+r'('+r'\-?'+_float+r',\s*'+r')*'+r'\-?'+_float+_rbr),
    'height': re.compile(_lbr+r'('+r'\-?'+_float+r',\s*'+r')*'+r'\-?'+_float+_rbr),
}

class Vector:
    def __init__(self, pos, units, win=None, monitor=None, correctFlat=False):
        self.set(pos, units, win, monitor, correctFlat)
        # if not isinstance(monitor, monitors.Monitor):
        #     msg = ("Vertex calculation requires a monitors.Monitor object as the second "
        #            "argument but received %s")
        #     raise ValueError(msg % str(type(monitor)))
        # if not monitor.getSizePix():
        #     msg = "Monitor %s has no known size in pixels (SEE MONITOR CENTER)"
        #     raise ValueError(msg % self.monitor.name)
        # if not monitor.getWidth():
        #     msg = "Monitor %s has no known width in cm (SEE MONITOR CENTER)"
        #     raise ValueError(msg % self.monitor.name)
        # if self.monitor.getDistance() is None:
        #     msg = "Monitor %s has no known distance (SEE MONITOR CENTER)"
        #     raise ValueError(msg % self.monitor.name)


    def set(self, pos, units=None, win=None, monitor=None, correctFlat=False):
        # If input is a Vector object, duplicate all settings
        if isinstance(pos, type(self)):
            pos = getattr(pos, pos._requestedUnits)
            units = pos._requestedUnits
            win = pos.win
            monitor = pos.monitor
            correctFlat = pos.correctFlat
        # Require units spec
        if units not in vectorSpaces:
            logging.warning("Not units found. Please specify units for Vector object, or supply set command with an instance of "+type(self).__name__)
            return
        # Set values
        self._requested = pos
        self._requestedUnits = units
        self._franca = None

        self.win = win
        self.monitor = monitor
        self.correctFlat = correctFlat

        setattr(self, self._requestedUnits, self._requested)

    def __repr__(self):
        """If colour is printed, it will display its class and value"""
        if self.pix:
            return "<" + self.__class__.__module__ + "." + self.__class__.__name__ + ": " + str(self.pix) + ">"
        else:
            return "<" + self.__class__.__module__ + "." + self.__class__.__name__ + ": " + "Invalid" + ">"
    #--rich comparisons---
    def __eq__(self, target):
        """== will compare position in pix"""
        if isinstance(target, type(self)):
            return self.pix == target.pix
        elif isinstance(target, (list, tuple)):
            # If input is a list or tuple, compare values against each space
            for space in vectorSpaces:
                if getattr(self, space) == tuple(target):
                    return True
        else:
            return False
    def __ne__(self, target):
        """!= will return the opposite of =="""
        return not self == target
    def __lt__(self, target):
        """< will compare magnitude"""
        if isinstance(target, type(self)):
            return self.magnitude < target.magnitude
        elif isinstance(target, (int, float)):
            return self.magnitude < target
        else:
            return False
    def __le__(self, target):
        """<= will compare magnitude"""
        if isinstance(target, type(self)):
            return self.magnitude <= target.magnitude
        elif isinstance(target, (int, float)):
            return self.magnitude <= target
        else:
            return False
    def __gt__(self, target):
        """> will compare magnitude"""
        if isinstance(target, type(self)):
            return self.magnitude > target.magnitude
        elif isinstance(target, (int, float)):
            return self.magnitude > target
        else:
            return False
    def __ge__(self, target):
        """>= will compare magnitude"""
        if isinstance(target, type(self)):
            return self.magnitude >= target.magnitude
        elif isinstance(target, (int, float)):
            return self.magnitude >= target
        else:
            return False
    def __len__(self):
        """Will return number of dimensions"""
        return self.dimensions

    # ---operations---
    def _canOperate(self, other):
        if isinstance(other, type(self)):
            # If operating with a Vector
            if not self.pix and other.pix:
                raise ValueError("Vector operation could not be performed as one or both Vectors have a value of None")
            if not self.win == other.win \
                    or not self.monitor == other.monitor \
                    or not self.correctFlat == other.correctFlat:
                raise ValueError(
                    "Vectors must share the same window, monitor and correctFlat setting to operate upon one another")
            if not self.dimensions == other.dimensions:
                raise ValueError("Vectors must have the same number of dimensions in order to operate upon one another")
            # If no errors hit, return True
            return True
        else:
            raise TypeError("unsupported operand type(s) for -: '"+type(self).__name__+"' and '"+type(other).__name__+"'")

    def __add__(self, other):
        if isinstance(other, (int, float)):
            out = self.copy()
            out.magnitude += other
            return out
        if self._canOperate(other):
            return Vector(tuple(self.pix[i]+other.pix[i] for i in range(self.dimensions)),
                          'pix', win=self.win, monitor=self.monitor, correctFlat=self.correctFlat)
    def __sub__(self, other):
        if isinstance(other, (int, float)):
            out = self.copy()
            out.magnitude -= other
            return out
        if self._canOperate(other):
            return Vector(tuple(self.pix[i]-other.pix[i] for i in range(self.dimensions)),
                            'pix', win=self.win, monitor=self.monitor, correctFlat=self.correctFlat)
    def __mul__(self, other):
        if isinstance(other, (int, float)):
            out = self.copy()
            out.magnitude *= other
            return out
        if self._canOperate(other):
            return Vector(tuple(self.pix[i]*other.pix[i] for i in range(self.dimensions)),
                          'pix', win=self.win, monitor=self.monitor, correctFlat=self.correctFlat)
    def __truediv__(self, other):
        if isinstance(other, (int, float)):
            out = self.copy()
            out.magnitude /= other
            return out
        if self._canOperate(other):
            return Vector(tuple(self.pix[i]/other.pix[i] for i in range(self.dimensions)),
                          'pix', win=self.win, monitor=self.monitor, correctFlat=self.correctFlat)

    def copy(self):
        return self.__class__(self._requested, self._requestedUnits, self.win, self.monitor, self.correctFlat)

    def validate(self, pos, against=None, set=False):
        # If not checking against anything, check against everything
        if not against:
            against = list(vectorSpaces)
        if not isinstance(against, (list, tuple)):
            against = [against]
        # Do validation
        for space in against:
            # Convert from str if needed
            if isinstance(pos, str) and space in ['pix', 'deg', 'cm', 'norm', 'height']:
                pos = [float(n) for n in pos.strip('[]()').split(',')]
            # If supplied with a single value, add braces
            if isinstance(pos, (int, float)):
                pos = (pos,)
            # Enforce int for int-only spaces
            if space in ['pix']:
                pos = [int(p) for p in pos]
            # Enforce tuple
            if isinstance(pos, (list, np.ndarray)):
                pos = tuple(pos)
            # If None, default to 0
            if pos == None:
                pos = (0,0)
            if vectorSpaces[space].fullmatch('('+ ', '.join([f'{pos[i]:.20f}' for i in range(self.dimensions)]) +')'):
                # Check for monitor if needed
                if space in ['deg', 'cm']:
                    if set and not self.monitor:
                        msg = "Vector cannot be specified in " + space + " with no monitor specified."
                        logging.error(msg)
                        raise NameError(msg)
                    elif not self.monitor:
                        logging.warning("Vector could not be calculated in " + space + " with no monitor specified.")
                        return None
                # Check for window if needed
                if space in ['norm', 'height']:
                    if set and not self.win:
                        msg = "Vector cannot be specified in " + space + " with no window specified."
                        logging.error(msg)
                        raise NameError(msg)
                    elif not self.monitor:
                        logging.warning("Vector could not be calculated in " + space + " with no window specified.")
                        return None

                # If it makes it this far, pos is valid
                return pos

    @property
    def dimensions(self):
        if isinstance(self._requested, (list, tuple, np.ndarray)):
            return len(self._requested)
        elif isinstance(self._requested, (int, float, type(None))):
            return 1
    @dimensions.setter
    def dimensions(self, value):
        # Check that there aren't more dimensions than the window has (assume 3 if no window is set)
        if hasattr(self, 'win'):
            maxdim = len(self.win.size)
        else:
            maxdim = 3
        if value > maxdim:
            raise ValueError("Vector has more dimensions than are supported by the window")

        # Adjust values to fit if dimensions is set manually
        if value > len(self.pix):
            self.pix = self.pix + (0,)*(value - self.pix)
        if value < len(self.pix):
            self.pix = self.pix[:value]

    @property
    def magnitude(self):
        """Return magnitude of vector (i.e. length of the line from vector to (0,0) in pixels)"""
        return hypot3d(*self.pix)
    @magnitude.setter
    def magnitude(self, value):
        """Extend Vector in current direction"""
        # Divide by current magnitude
        root = tuple(p/self.magnitude if self.magnitude else 0 for p in self.pix)
        self.pix = tuple(r*value for r in root)

    @property
    def direction(self):
        """Return direction of vector (i.e. angle between vector and the horizontal plane"""
        deg = []
        if self.dimensions < 2:
            return 0 # With only 1 dimension, y is essentially zero, so angle is always 0
        if self.dimensions == 2:
            x = degrees(arctan(self.pix[1]/self.pix[0])) if self.pix[0] != 0 else 90 # Angle from x axis (y is opp, x is adj)
            y = degrees(arctan(self.pix[0]/self.pix[1])) if self.pix[1] != 0 else 90 # Angle from y axis (x is opp, y is adj)
            return (x, y)
        if self.dimensions == 3:
            x = degrees(arctan(self.pix[1]/self.pix[0])) if self.pix[0] != 0 else 90 # Angle from x axis (y is opp, x is adj)
            y = degrees(arctan(self.pix[0]/self.pix[1])) if self.pix[1] != 0 else 90 # Angle from y axis (x is opp, y is adj)
            z = degrees(arctan(self.pix[2]/hypot3d(*self.pix[:2]))) if hypot3d(*self.pix[:2]) != 0 else 90 # Angle from z axis (z is opp, hyp(x,y) is adj)
            return (x,y,z)

    @property
    def pix(self):
        return self._franca

    @pix.setter
    def pix(self, value):
        # Validate
        value = self.validate(value, 'pix', True)
        if not value:
            return

        self._franca = value

    @property
    def deg(self):
        """Convert size in pixels to size in degrees for a given Monitor object
        """
        # get monitor dimensions
        dist = self.monitor.getDistance()
        if self.correctFlat:
            # return np.degrees(np.arctan(self.cm / dist))
            return tuple((c*360)/(pi*dist**2) for c in self.cm)
        else:
            return tuple(arctan(c/(2*dist))*2 for c in self.cm)
    @deg.setter
    def deg(self, value):
        """Convert size in degrees to size in pixels for a given Monitor object.

        If `correctFlat == False` then the screen will be treated as if all
        points are equal distance from the eye. This means that each "degree"
        will be the same size irrespective of its position.

        If `correctFlat == True` then the `degrees` argument must be an Nx2 matrix
        for X and Y values (the two cannot be calculated separately in this case).

        With `correctFlat == True` the positions may look strange because more
        eccentric vertices will be spaced further apart.
        """
        # Validate
        value = self.validate(value, 'deg', True)
        if not value:
            return

        # get monitor dimensions
        dist = self.monitor.getDistance()

        if self.correctFlat:
            self.cm = tuple(dist**2 * pi * c / 360 for c in value)
            # rads = tuple(radians(c) for c in value)
            # cmXY = np.zeros(rads.shape, 'd')  # must be a double (not float)
            # if rads.shape == (2,):
            #     x, y = rads
            #     cmXY[0] = hypot(dist, tan(y) * dist) * tan(x)
            #     cmXY[1] = hypot(dist, tan(x) * dist) * tan(y)
            # elif len(rads.shape) > 1 and rads.shape[1] == 2:
            #     cmXY[:, 0] = hypot(dist, tan(rads[:, 1]) * dist) * tan(rads[:, 0])
            #     cmXY[:, 1] = hypot(dist, tan(rads[:, 0]) * dist) * tan(rads[:, 1])
            # else:
            #     msg = ("If using deg2cm with correctedFlat==True then degrees "
            #            "arg must have shape [N,2], not %s")
            #     raise ValueError(msg % (repr(rads.shape)))
            # self.cm = cmXY
        else:
            self.cm = tuple(tan(c/2) * dist*2 for c in value)

    @property
    def cm(self):
        """Convert size in pixels to size in cm for a given Monitor object
        """
        # get monitor params and raise error if necess
        cmRatio = self.monitor.getWidth() / self.monitor.getSizePix()[0]
        return tuple(c * cmRatio for c in self.pix)

    @cm.setter
    def cm(self, value):
        # Validate
        value = self.validate(value, 'cm', True)
        if not value:
            return

        # get monitor params and raise error if necess
        cmRatio = self.monitor.getSizePix()[0] / self.monitor.getWidth()
        self.pix = tuple(c * cmRatio for c in value)

    @property
    def norm(self):
        if self.win.useRetina:
            return tuple(
                self.pix[i] * 2.0 / self.win.size[i]
                for i in range(self.dimensions)
            )
        else:
            return tuple(
                self.pix[i] / self.win.size[i]
                for i in range(self.dimensions)
            )
    @norm.setter
    def norm(self, value):
        # Validate
        value = self.validate(value, 'norm', True)
        if not value:
            return

        if self.win.useRetina:
            self.pix = tuple(
                value[i] * self.win.size[i] / 2.0
                for i in range(self.dimensions)
            )
        else:
            self.pix = tuple(
                value[i] * self.win.size[i]
                for i in range(self.dimensions)
            )

    @property
    def height(self):
        if self.win.useRetina:
            return tuple(c * 2.0 / self.win.size[1] for c in self.pix)
        else:
            return tuple(c / self.win.size[1] for c in self.pix)

    @height.setter
    def height(self, value):
        # Validate
        value = self.validate(value, 'height', True)
        if not value:
            return

        if self.win.useRetina:
            self.pix = tuple(self.win.size[1] * c / 2.0 for c in value)
        else:
            self.pix = tuple(self.win.size[1] * c for c in value)

class Coordinate(Vector):
    def __init__(self, pos, units, win=None, monitor=None, correctFlat=False):
        Vector.__init__(self, pos, units, win, monitor, correctFlat)

class Size(Vector):
    def __init__(self, pos, units, win=None, monitor=None, correctFlat=False):
        Vector.__init__(self, pos, units, win, monitor, correctFlat)
>>>>>>> 637d9232
<|MERGE_RESOLUTION|>--- conflicted
+++ resolved
@@ -267,430 +267,4 @@
         msg = "Monitor %s has no known width in cm (SEE MONITOR CENTER)"
         raise ValueError(msg % monitor.name)
     cmSize = pixels * float(scrWidthCm) / scrSizePix[0]
-<<<<<<< HEAD
-    return cm2deg(cmSize, monitor, correctFlat)
-=======
-    return cm2deg(cmSize, monitor, correctFlat)
-
-
-class DummyMonitor:
-    def getDistance(self):
-        return 50
-    def getSizePix(self):
-        return (1920, 1080)
-    def getWidth(self):
-        return 50
-
-
-class DummyWin:
-    @property
-    def size(self):
-        return (1920, 1080, 1000)
-    @property
-    def useRetina(self):
-        return False
-
-
-# Shorthand for common regexpressions
-_lbr = r'[\[\(]\s*'
-_rbr = r'\s*[\]\)]'
-_float = r'\d*.?\d*?'
-_int = r'\d*(.0*)?'
-_360 = r'(\d|\d\d|[12]\d\d|3[0-5]\d|360).?\d*?'
-# Dict of regexpressions for different formats
-vectorSpaces = {
-    'pix': re.compile(_lbr+r'('+r'\-?'+_int+r',\s*'+r')*'+r'\-?'+_int+_rbr),
-    'deg': re.compile(_lbr+r'('+r'\-?'+_360+r',\s*'+r')*'+r'\-?'+_360+_rbr),
-    'cm': re.compile(_lbr+r'('+r'\-?'+_float+r',\s*'+r')*'+r'\-?'+_float+_rbr),
-    'norm': re.compile(_lbr+r'('+r'\-?'+_float+r',\s*'+r')*'+r'\-?'+_float+_rbr),
-    'height': re.compile(_lbr+r'('+r'\-?'+_float+r',\s*'+r')*'+r'\-?'+_float+_rbr),
-}
-
-class Vector:
-    def __init__(self, pos, units, win=None, monitor=None, correctFlat=False):
-        self.set(pos, units, win, monitor, correctFlat)
-        # if not isinstance(monitor, monitors.Monitor):
-        #     msg = ("Vertex calculation requires a monitors.Monitor object as the second "
-        #            "argument but received %s")
-        #     raise ValueError(msg % str(type(monitor)))
-        # if not monitor.getSizePix():
-        #     msg = "Monitor %s has no known size in pixels (SEE MONITOR CENTER)"
-        #     raise ValueError(msg % self.monitor.name)
-        # if not monitor.getWidth():
-        #     msg = "Monitor %s has no known width in cm (SEE MONITOR CENTER)"
-        #     raise ValueError(msg % self.monitor.name)
-        # if self.monitor.getDistance() is None:
-        #     msg = "Monitor %s has no known distance (SEE MONITOR CENTER)"
-        #     raise ValueError(msg % self.monitor.name)
-
-
-    def set(self, pos, units=None, win=None, monitor=None, correctFlat=False):
-        # If input is a Vector object, duplicate all settings
-        if isinstance(pos, type(self)):
-            pos = getattr(pos, pos._requestedUnits)
-            units = pos._requestedUnits
-            win = pos.win
-            monitor = pos.monitor
-            correctFlat = pos.correctFlat
-        # Require units spec
-        if units not in vectorSpaces:
-            logging.warning("Not units found. Please specify units for Vector object, or supply set command with an instance of "+type(self).__name__)
-            return
-        # Set values
-        self._requested = pos
-        self._requestedUnits = units
-        self._franca = None
-
-        self.win = win
-        self.monitor = monitor
-        self.correctFlat = correctFlat
-
-        setattr(self, self._requestedUnits, self._requested)
-
-    def __repr__(self):
-        """If colour is printed, it will display its class and value"""
-        if self.pix:
-            return "<" + self.__class__.__module__ + "." + self.__class__.__name__ + ": " + str(self.pix) + ">"
-        else:
-            return "<" + self.__class__.__module__ + "." + self.__class__.__name__ + ": " + "Invalid" + ">"
-    #--rich comparisons---
-    def __eq__(self, target):
-        """== will compare position in pix"""
-        if isinstance(target, type(self)):
-            return self.pix == target.pix
-        elif isinstance(target, (list, tuple)):
-            # If input is a list or tuple, compare values against each space
-            for space in vectorSpaces:
-                if getattr(self, space) == tuple(target):
-                    return True
-        else:
-            return False
-    def __ne__(self, target):
-        """!= will return the opposite of =="""
-        return not self == target
-    def __lt__(self, target):
-        """< will compare magnitude"""
-        if isinstance(target, type(self)):
-            return self.magnitude < target.magnitude
-        elif isinstance(target, (int, float)):
-            return self.magnitude < target
-        else:
-            return False
-    def __le__(self, target):
-        """<= will compare magnitude"""
-        if isinstance(target, type(self)):
-            return self.magnitude <= target.magnitude
-        elif isinstance(target, (int, float)):
-            return self.magnitude <= target
-        else:
-            return False
-    def __gt__(self, target):
-        """> will compare magnitude"""
-        if isinstance(target, type(self)):
-            return self.magnitude > target.magnitude
-        elif isinstance(target, (int, float)):
-            return self.magnitude > target
-        else:
-            return False
-    def __ge__(self, target):
-        """>= will compare magnitude"""
-        if isinstance(target, type(self)):
-            return self.magnitude >= target.magnitude
-        elif isinstance(target, (int, float)):
-            return self.magnitude >= target
-        else:
-            return False
-    def __len__(self):
-        """Will return number of dimensions"""
-        return self.dimensions
-
-    # ---operations---
-    def _canOperate(self, other):
-        if isinstance(other, type(self)):
-            # If operating with a Vector
-            if not self.pix and other.pix:
-                raise ValueError("Vector operation could not be performed as one or both Vectors have a value of None")
-            if not self.win == other.win \
-                    or not self.monitor == other.monitor \
-                    or not self.correctFlat == other.correctFlat:
-                raise ValueError(
-                    "Vectors must share the same window, monitor and correctFlat setting to operate upon one another")
-            if not self.dimensions == other.dimensions:
-                raise ValueError("Vectors must have the same number of dimensions in order to operate upon one another")
-            # If no errors hit, return True
-            return True
-        else:
-            raise TypeError("unsupported operand type(s) for -: '"+type(self).__name__+"' and '"+type(other).__name__+"'")
-
-    def __add__(self, other):
-        if isinstance(other, (int, float)):
-            out = self.copy()
-            out.magnitude += other
-            return out
-        if self._canOperate(other):
-            return Vector(tuple(self.pix[i]+other.pix[i] for i in range(self.dimensions)),
-                          'pix', win=self.win, monitor=self.monitor, correctFlat=self.correctFlat)
-    def __sub__(self, other):
-        if isinstance(other, (int, float)):
-            out = self.copy()
-            out.magnitude -= other
-            return out
-        if self._canOperate(other):
-            return Vector(tuple(self.pix[i]-other.pix[i] for i in range(self.dimensions)),
-                            'pix', win=self.win, monitor=self.monitor, correctFlat=self.correctFlat)
-    def __mul__(self, other):
-        if isinstance(other, (int, float)):
-            out = self.copy()
-            out.magnitude *= other
-            return out
-        if self._canOperate(other):
-            return Vector(tuple(self.pix[i]*other.pix[i] for i in range(self.dimensions)),
-                          'pix', win=self.win, monitor=self.monitor, correctFlat=self.correctFlat)
-    def __truediv__(self, other):
-        if isinstance(other, (int, float)):
-            out = self.copy()
-            out.magnitude /= other
-            return out
-        if self._canOperate(other):
-            return Vector(tuple(self.pix[i]/other.pix[i] for i in range(self.dimensions)),
-                          'pix', win=self.win, monitor=self.monitor, correctFlat=self.correctFlat)
-
-    def copy(self):
-        return self.__class__(self._requested, self._requestedUnits, self.win, self.monitor, self.correctFlat)
-
-    def validate(self, pos, against=None, set=False):
-        # If not checking against anything, check against everything
-        if not against:
-            against = list(vectorSpaces)
-        if not isinstance(against, (list, tuple)):
-            against = [against]
-        # Do validation
-        for space in against:
-            # Convert from str if needed
-            if isinstance(pos, str) and space in ['pix', 'deg', 'cm', 'norm', 'height']:
-                pos = [float(n) for n in pos.strip('[]()').split(',')]
-            # If supplied with a single value, add braces
-            if isinstance(pos, (int, float)):
-                pos = (pos,)
-            # Enforce int for int-only spaces
-            if space in ['pix']:
-                pos = [int(p) for p in pos]
-            # Enforce tuple
-            if isinstance(pos, (list, np.ndarray)):
-                pos = tuple(pos)
-            # If None, default to 0
-            if pos == None:
-                pos = (0,0)
-            if vectorSpaces[space].fullmatch('('+ ', '.join([f'{pos[i]:.20f}' for i in range(self.dimensions)]) +')'):
-                # Check for monitor if needed
-                if space in ['deg', 'cm']:
-                    if set and not self.monitor:
-                        msg = "Vector cannot be specified in " + space + " with no monitor specified."
-                        logging.error(msg)
-                        raise NameError(msg)
-                    elif not self.monitor:
-                        logging.warning("Vector could not be calculated in " + space + " with no monitor specified.")
-                        return None
-                # Check for window if needed
-                if space in ['norm', 'height']:
-                    if set and not self.win:
-                        msg = "Vector cannot be specified in " + space + " with no window specified."
-                        logging.error(msg)
-                        raise NameError(msg)
-                    elif not self.monitor:
-                        logging.warning("Vector could not be calculated in " + space + " with no window specified.")
-                        return None
-
-                # If it makes it this far, pos is valid
-                return pos
-
-    @property
-    def dimensions(self):
-        if isinstance(self._requested, (list, tuple, np.ndarray)):
-            return len(self._requested)
-        elif isinstance(self._requested, (int, float, type(None))):
-            return 1
-    @dimensions.setter
-    def dimensions(self, value):
-        # Check that there aren't more dimensions than the window has (assume 3 if no window is set)
-        if hasattr(self, 'win'):
-            maxdim = len(self.win.size)
-        else:
-            maxdim = 3
-        if value > maxdim:
-            raise ValueError("Vector has more dimensions than are supported by the window")
-
-        # Adjust values to fit if dimensions is set manually
-        if value > len(self.pix):
-            self.pix = self.pix + (0,)*(value - self.pix)
-        if value < len(self.pix):
-            self.pix = self.pix[:value]
-
-    @property
-    def magnitude(self):
-        """Return magnitude of vector (i.e. length of the line from vector to (0,0) in pixels)"""
-        return hypot3d(*self.pix)
-    @magnitude.setter
-    def magnitude(self, value):
-        """Extend Vector in current direction"""
-        # Divide by current magnitude
-        root = tuple(p/self.magnitude if self.magnitude else 0 for p in self.pix)
-        self.pix = tuple(r*value for r in root)
-
-    @property
-    def direction(self):
-        """Return direction of vector (i.e. angle between vector and the horizontal plane"""
-        deg = []
-        if self.dimensions < 2:
-            return 0 # With only 1 dimension, y is essentially zero, so angle is always 0
-        if self.dimensions == 2:
-            x = degrees(arctan(self.pix[1]/self.pix[0])) if self.pix[0] != 0 else 90 # Angle from x axis (y is opp, x is adj)
-            y = degrees(arctan(self.pix[0]/self.pix[1])) if self.pix[1] != 0 else 90 # Angle from y axis (x is opp, y is adj)
-            return (x, y)
-        if self.dimensions == 3:
-            x = degrees(arctan(self.pix[1]/self.pix[0])) if self.pix[0] != 0 else 90 # Angle from x axis (y is opp, x is adj)
-            y = degrees(arctan(self.pix[0]/self.pix[1])) if self.pix[1] != 0 else 90 # Angle from y axis (x is opp, y is adj)
-            z = degrees(arctan(self.pix[2]/hypot3d(*self.pix[:2]))) if hypot3d(*self.pix[:2]) != 0 else 90 # Angle from z axis (z is opp, hyp(x,y) is adj)
-            return (x,y,z)
-
-    @property
-    def pix(self):
-        return self._franca
-
-    @pix.setter
-    def pix(self, value):
-        # Validate
-        value = self.validate(value, 'pix', True)
-        if not value:
-            return
-
-        self._franca = value
-
-    @property
-    def deg(self):
-        """Convert size in pixels to size in degrees for a given Monitor object
-        """
-        # get monitor dimensions
-        dist = self.monitor.getDistance()
-        if self.correctFlat:
-            # return np.degrees(np.arctan(self.cm / dist))
-            return tuple((c*360)/(pi*dist**2) for c in self.cm)
-        else:
-            return tuple(arctan(c/(2*dist))*2 for c in self.cm)
-    @deg.setter
-    def deg(self, value):
-        """Convert size in degrees to size in pixels for a given Monitor object.
-
-        If `correctFlat == False` then the screen will be treated as if all
-        points are equal distance from the eye. This means that each "degree"
-        will be the same size irrespective of its position.
-
-        If `correctFlat == True` then the `degrees` argument must be an Nx2 matrix
-        for X and Y values (the two cannot be calculated separately in this case).
-
-        With `correctFlat == True` the positions may look strange because more
-        eccentric vertices will be spaced further apart.
-        """
-        # Validate
-        value = self.validate(value, 'deg', True)
-        if not value:
-            return
-
-        # get monitor dimensions
-        dist = self.monitor.getDistance()
-
-        if self.correctFlat:
-            self.cm = tuple(dist**2 * pi * c / 360 for c in value)
-            # rads = tuple(radians(c) for c in value)
-            # cmXY = np.zeros(rads.shape, 'd')  # must be a double (not float)
-            # if rads.shape == (2,):
-            #     x, y = rads
-            #     cmXY[0] = hypot(dist, tan(y) * dist) * tan(x)
-            #     cmXY[1] = hypot(dist, tan(x) * dist) * tan(y)
-            # elif len(rads.shape) > 1 and rads.shape[1] == 2:
-            #     cmXY[:, 0] = hypot(dist, tan(rads[:, 1]) * dist) * tan(rads[:, 0])
-            #     cmXY[:, 1] = hypot(dist, tan(rads[:, 0]) * dist) * tan(rads[:, 1])
-            # else:
-            #     msg = ("If using deg2cm with correctedFlat==True then degrees "
-            #            "arg must have shape [N,2], not %s")
-            #     raise ValueError(msg % (repr(rads.shape)))
-            # self.cm = cmXY
-        else:
-            self.cm = tuple(tan(c/2) * dist*2 for c in value)
-
-    @property
-    def cm(self):
-        """Convert size in pixels to size in cm for a given Monitor object
-        """
-        # get monitor params and raise error if necess
-        cmRatio = self.monitor.getWidth() / self.monitor.getSizePix()[0]
-        return tuple(c * cmRatio for c in self.pix)
-
-    @cm.setter
-    def cm(self, value):
-        # Validate
-        value = self.validate(value, 'cm', True)
-        if not value:
-            return
-
-        # get monitor params and raise error if necess
-        cmRatio = self.monitor.getSizePix()[0] / self.monitor.getWidth()
-        self.pix = tuple(c * cmRatio for c in value)
-
-    @property
-    def norm(self):
-        if self.win.useRetina:
-            return tuple(
-                self.pix[i] * 2.0 / self.win.size[i]
-                for i in range(self.dimensions)
-            )
-        else:
-            return tuple(
-                self.pix[i] / self.win.size[i]
-                for i in range(self.dimensions)
-            )
-    @norm.setter
-    def norm(self, value):
-        # Validate
-        value = self.validate(value, 'norm', True)
-        if not value:
-            return
-
-        if self.win.useRetina:
-            self.pix = tuple(
-                value[i] * self.win.size[i] / 2.0
-                for i in range(self.dimensions)
-            )
-        else:
-            self.pix = tuple(
-                value[i] * self.win.size[i]
-                for i in range(self.dimensions)
-            )
-
-    @property
-    def height(self):
-        if self.win.useRetina:
-            return tuple(c * 2.0 / self.win.size[1] for c in self.pix)
-        else:
-            return tuple(c / self.win.size[1] for c in self.pix)
-
-    @height.setter
-    def height(self, value):
-        # Validate
-        value = self.validate(value, 'height', True)
-        if not value:
-            return
-
-        if self.win.useRetina:
-            self.pix = tuple(self.win.size[1] * c / 2.0 for c in value)
-        else:
-            self.pix = tuple(self.win.size[1] * c for c in value)
-
-class Coordinate(Vector):
-    def __init__(self, pos, units, win=None, monitor=None, correctFlat=False):
-        Vector.__init__(self, pos, units, win, monitor, correctFlat)
-
-class Size(Vector):
-    def __init__(self, pos, units, win=None, monitor=None, correctFlat=False):
-        Vector.__init__(self, pos, units, win, monitor, correctFlat)
->>>>>>> 637d9232
+    return cm2deg(cmSize, monitor, correctFlat)
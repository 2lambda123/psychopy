#!/usr/bin/env python
# -*- coding: utf-8 -*-

# Part of the PsychoPy library
# Copyright (C) 2002-2018 Jonathan Peirce (C) 2019 Open Science Tools Ltd.
# Distributed under the terms of the GNU General Public License (GPL).
import json

from psychopy.app.themes._themes import ThemeSwitcher

from ..themes import ThemeMixin

import wx
from wx.lib import platebtn
import wx.lib.agw.aui as aui  # some versions of phoenix
import os
import sys
import time
import requests
import traceback
import webbrowser
from pathlib import Path
from subprocess import Popen, PIPE

from psychopy import experiment
from psychopy.app.utils import PsychopyPlateBtn, PsychopyToolbar, FrameSwitcher
from psychopy.constants import PY3
from psychopy.localization import _translate
from psychopy.app.stdOutRich import StdOutRich
from psychopy.projects.pavlovia import getProject
from psychopy.scripts.psyexpCompile import generateScript
from psychopy.app.runner.scriptProcess import ScriptProcess


class RunnerFrame(wx.Frame, ThemeMixin):
    """Construct the Psychopy Runner Frame."""

    def __init__(self, parent=None, id=wx.ID_ANY, title='', app=None):
        super(RunnerFrame, self).__init__(parent=parent,
                                          id=id,
                                          title=title,
                                          pos=wx.DefaultPosition,
                                          size=wx.DefaultSize,
                                          style=wx.DEFAULT_FRAME_STYLE,
                                          name=title,
                                          )

        self.app = app
        self.paths = self.app.prefs.paths
        self.frameType = 'runner'
        self.app.trackFrame(self)

        self.panel = RunnerPanel(self, id, title, app)
        self.panel.SetDoubleBuffered(True)

        # detect retina displays (then don't use double-buffering)
        self.isRetina = self.GetContentScaleFactor() != 1
        self.SetDoubleBuffered(not self.isRetina)
        # double buffered better rendering except if retina
        self.panel.SetDoubleBuffered(not self.isRetina)

        # Create menu
        self.runnerMenu = wx.MenuBar()
        self.makeMenu()
        self.SetMenuBar(self.runnerMenu)

        # create icon
        if sys.platform != 'darwin':
            # doesn't work on darwin and not necessary: handled by app bundle
            iconFile = os.path.join(self.paths['resources'], 'runner.ico')
            if os.path.isfile(iconFile):
                self.SetIcon(wx.Icon(iconFile, wx.BITMAP_TYPE_ICO))

        self.mainSizer = wx.BoxSizer(wx.VERTICAL)
        self.mainSizer.Add(self.panel, 1, wx.EXPAND | wx.ALL)
        self.SetSizerAndFit(self.mainSizer)
        self.appData = self.app.prefs.appData['runner']
        # Load previous tasks
        for filePath in self.appData['taskList']:
            if os.path.exists(filePath):
                self.addTask(fileName=filePath)
        self.Bind(wx.EVT_CLOSE, self.onClose)
        self.theme = app.theme

    @property
    def filename(self):
        if self.panel.currentSelection or self.panel.currentSelection == 0:
            return self.panel.expCtrl.GetItem(self.panel.currentSelection).Text

    def addTask(self, evt=None, fileName=None):
        self.panel.addTask(fileName=fileName)

    def removeTask(self, evt=None):
        self.panel.removeTask(evt)

    @property
    def stdOut(self):
        return self.panel.stdoutCtrl

    @property
    def alerts(self):
        return self.panel.alertsCtrl

    def makeMenu(self):
        """Create Runner menubar."""
        keys = self.app.prefs.keys
        # Menus
        fileMenu = wx.Menu()
        viewMenu = wx.Menu()
        runMenu = wx.Menu()

        # Menu items
        fileMenuItems = [
            {'id': wx.ID_ADD, 'label': _translate('Add task'),
             'status': _translate('Adding task'),
             'func': self.addTask},
            {'id': wx.ID_REMOVE, 'label': _translate('Remove task'),
             'status': 'Removing task',
             'func': self.removeTask},
            {'id': wx.ID_CLEAR, 'label': _translate('Clear all'),
             'status': _translate('Clearing tasks'),
             'func': self.clearTasks},
            {'id': wx.ID_SAVE,
             'label': _translate('Save list')+'\t%s'%keys['save'],
             'status': _translate('Saving task'),
             'func': self.saveTaskList},
            {'id': wx.ID_COPY, 'label': _translate('Open list')+'\tCtrl-O',
             'status': _translate('Loading task'),
             'func': self.loadTaskList},
            {'id': wx.ID_CLOSE_FRAME, 'label': _translate('Close')+'\tCtrl-W',
             'status': _translate('Closing Runner'),
             'func': self.onClose},
            {'id': wx.ID_EXIT, 'label': _translate("&Quit\t%s") % keys['quit'],
             'status': _translate('Quitting PsychoPy'),
             'func': self.onQuit},
        ]

        viewMenuItems = [
            {'id': wx.ID_ANY, 'label': _translate("Open &Builder view"),
             'status': _translate("Opening Builder"), 'func': self.viewBuilder},
            {'id': wx.ID_ANY, 'label': _translate("Open &Coder view"),
             'status': _translate('Opening Coder'), 'func': self.viewCoder},
        ]

        runMenuItems = [
            {'id': wx.ID_ANY,
             'label': _translate("Run\t%s") % keys['runScript'],
             'status': _translate('Running experiment'),
             'func': self.panel.runLocal},
            {'id': wx.ID_ANY,
             'label': _translate('Run JS for local debug'),
             'status': _translate('Launching local debug of online study'),
             'func': self.panel.runOnlineDebug},
            {'id': wx.ID_ANY,
             'label': _translate('Run JS on Pavlovia'),
             'status': _translate('Launching online study at Pavlovia'),
             'func': self.panel.runOnline},
            ]

        menus = [
            {'menu': fileMenu, 'menuItems': fileMenuItems, 'separators': ['clear all', 'load list']},
            {'menu': viewMenu, 'menuItems': viewMenuItems, 'separators': []},
            {'menu': runMenu, 'menuItems': runMenuItems, 'separators': []},
        ]

        # Add items to menus
        for eachMenu in menus:
            for item in eachMenu['menuItems']:
                fileItem = eachMenu['menu'].Append(item['id'], item['label'], item['status'])
                self.Bind(wx.EVT_MENU, item['func'], fileItem)
                if item['label'].lower() in eachMenu['separators']:
                    eachMenu['menu'].AppendSeparator()
        # Add Theme Switcher
        self.themesMenu = ThemeSwitcher(self)
        viewMenu.AppendSubMenu(self.themesMenu,
                           _translate("Themes"))
        # Add frame switcher
        self.windowMenu = FrameSwitcher(self)

        # Create menus
        self.runnerMenu.Append(fileMenu, 'File')
        self.runnerMenu.Append(viewMenu, 'View')
        self.runnerMenu.Append(runMenu, 'Run')
        self.runnerMenu.Append(self.windowMenu, 'Window')

    def onURL(self, evt):
        """Open link in default browser."""
        wx.BeginBusyCursor()
        try:
            if evt.String.startswith("http"):
                webbrowser.open(evt.String)
            else:
                # decompose the URL of a file and line number"""
                # "C:\Program Files\wxPython...\samples\hangman\hangman.py"
                filename = evt.GetString().split('"')[1]
                lineNumber = int(evt.GetString().split(',')[1][5:])
                self.app.showCoder()
                self.app.coder.gotoLine(filename, lineNumber)
        except Exception as e:
            print("##### Could not open URL: {} #####\n".format(evt.String))
            print(e)
        wx.EndBusyCursor()

    def saveTaskList(self, evt=None):
        """Save task list as psyrun file."""
        if hasattr(self, 'listname'):
            filename = self.listname
        else:
            filename = "untitled.psyrun"
        initPath, filename = os.path.split(filename)

        _w = "PsychoPy task lists (*.psyrun)|*.psyrun|Any file (*.*)|*"
        if sys.platform != 'darwin':
            _w += '.*'
        wildcard = _translate(_w)
        dlg = wx.FileDialog(
            self, message=_translate("Save task list as ..."), defaultDir=initPath,
            defaultFile=filename, style=wx.FD_SAVE | wx.FD_OVERWRITE_PROMPT,
            wildcard=wildcard)

        if dlg.ShowModal() == wx.ID_OK:
            newPath = dlg.GetPath()
            # actually save
            experiments = []
            for i in range(self.panel.expCtrl.GetItemCount()):
                experiments.append(
                    {'path': self.panel.expCtrl.GetItem(i,1).Text,
                     'file': self.panel.expCtrl.GetItem(i,0).Text}
                )
            with open(newPath, 'w') as file:
                json.dump(experiments, file)
            self.listname = newPath

<<<<<<< HEAD
        dlg.Destroy()
=======
        try:  # this seems correct on PC, but not on mac
            dlg.destroy()
        except Exception:
            pass
>>>>>>> 02855275

    def loadTaskList(self, evt=None):
        """Load saved task list from appData."""
        if hasattr(self, 'listname'):
            filename = self.listname
        else:
            filename = "untitled.psyrun"
        initPath, filename = os.path.split(filename)

        _w = "PsychoPy task lists (*.psyrun)|*.psyrun|Any file (*.*)|*"
        if sys.platform != 'darwin':
            _w += '.*'
        wildcard = _translate(_w)
        dlg = wx.FileDialog(
            self, message=_translate("Open task list ..."), defaultDir=initPath,
            defaultFile=filename, style=wx.FD_OPEN | wx.FD_FILE_MUST_EXIST,
            wildcard=wildcard)
        if dlg.ShowModal() == wx.ID_OK:
            newPath = dlg.GetPath()
            with open(newPath, 'r') as file:
                experiments = json.load(file)
            self.panel.expCtrl.DeleteAllItems()
            for exp in experiments:
                self.panel.addTask(fileName=os.path.join(exp['path'], exp['file']))
            self.listname = newPath

    def clearTasks(self, evt=None):
        """Clear all items from the panels expCtrl ListCtrl."""
        self.panel.expCtrl.DeleteAllItems()
        self.panel.currentSelection = None
        self.panel.currentProject = None
        self.panel.currentFile = None

    def onClose(self, event=None):
        """Define Frame closing behavior."""
        self.app.runner = None
        allFrames = self.app.getAllFrames()
        lastFrame = len(allFrames) == 1
        if lastFrame:
            self.onQuit()
        else:
            self.Hide()
        self.app.forgetFrame(self)
        self.app.updateWindowMenu()

    def onQuit(self, evt=None):
        sys.stderr = sys.stdout = sys.__stdout__
        self.panel.stopTask()
        self.app.quit(evt)

    def checkSave(self):
        return True

    def viewBuilder(self, evt):
        if self.panel.currentFile is None:
            self.app.showBuilder()
            return

        for frame in self.app.getAllFrames("builder"):
            if frame.filename == 'untitled.psyexp' and frame.lastSavedCopy is None:
                frame.fileOpen(filename=str(self.panel.currentFile))
                return

        self.app.showBuilder(fileList=[str(self.panel.currentFile)])

    def viewCoder(self, evt):
        if self.panel.currentFile is None:
            self.app.showCoder()
            return

        self.app.showCoder()  # ensures that a coder window exists
        self.app.coder.setCurrentDoc(str(self.panel.currentFile))
        self.app.coder.setFileModified(False)

    def showRunner(self):
        self.app.showRunner()

    @property
    def taskList(self):
        """
        Retrieve item paths from expCtrl.

        Returns
        -------
        taskList : list of filepaths
        """
        temp = []
        for idx in range(self.panel.expCtrl.GetItemCount()):
            filename = self.panel.expCtrl.GetItem(idx, 0).Text
            folder = self.panel.expCtrl.GetItem(idx, 1).Text
            temp.append(str(Path(folder) / filename))
        return temp


class RunnerPanel(wx.Panel, ScriptProcess, ThemeMixin):
    def __init__(self, parent=None, id=wx.ID_ANY, title='', app=None):
        super(RunnerPanel, self).__init__(parent=parent,
                                          id=id,
                                          pos=wx.DefaultPosition,
                                          size=[400,700],
                                          style=wx.DEFAULT_FRAME_STYLE,
                                          name=title,
                                          )
        ScriptProcess.__init__(self, app)
        self.Bind(wx.EVT_END_PROCESS, self.onProcessEnded)
        #self.SetBackgroundColour(ThemeMixin.appColors['frame_bg'])
        #self.SetForegroundColour(ThemeMixin.appColors['txt_default'])

        # double buffered better rendering except if retina
        self.SetDoubleBuffered(parent.IsDoubleBuffered())

        expCtrlSize = [500, 150]
        ctrlSize = [500, 150]

        self.app = app
        self.prefs = self.app.prefs.coder
        self.paths = self.app.prefs.paths
        self.parent = parent
        self.serverProcess = None

        self.currentFile = None
        self.currentProject = None  # access from self.currentProject property
        self.currentSelection = None
        self.currentExperiment = None

        # Set ListCtrl for list of tasks
        self.expCtrl = wx.ListCtrl(self,
                                   id=wx.ID_ANY,
                                   size=expCtrlSize,
                                   style=wx.LC_REPORT | wx.BORDER_NONE |
                                         wx.LC_NO_HEADER | wx.LC_SINGLE_SEL)

        self.expCtrl.Bind(wx.EVT_LIST_ITEM_SELECTED,
                          self.onItemSelected, self.expCtrl)
        self.expCtrl.Bind(wx.EVT_LIST_ITEM_DESELECTED,
                          self.onItemDeselected, self.expCtrl)
        self.Bind(wx.EVT_LIST_ITEM_ACTIVATED, self.onDoubleClick, self.expCtrl)
        self.expCtrl.InsertColumn(0, 'File')
        self.expCtrl.InsertColumn(1, 'Path')

        _style = platebtn.PB_STYLE_DROPARROW | platebtn.PB_STYLE_SQUARE
        # Alerts
        self._selectedHiddenAlerts = False  # has user manually hidden alerts?
        self.alertsToggleBtn = PsychopyPlateBtn(self, -1, 'Alerts',
                                          style=_style, name='Alerts')
        # mouse event must be bound like this
        self.alertsToggleBtn.Bind(wx.EVT_LEFT_DOWN, self.setAlertsVisible)
        # mouse event must be bound like this
        self.alertsToggleBtn.Bind(wx.EVT_RIGHT_DOWN, self.setAlertsVisible)
        self.alertsCtrl = StdOutText(parent=self,
                                     size=ctrlSize,
                                     style=wx.TE_READONLY | wx.TE_MULTILINE | wx.BORDER_NONE)

        self.setAlertsVisible(True)

        # StdOut
        self.stdoutToggleBtn = PsychopyPlateBtn(self, -1, 'Stdout',
                                          style=_style, name='Stdout')
        # mouse event must be bound like this
        self.stdoutToggleBtn.Bind(wx.EVT_LEFT_DOWN, self.setStdoutVisible)
        # mouse event must be bound like this
        self.stdoutToggleBtn.Bind(wx.EVT_RIGHT_DOWN, self.setStdoutVisible)
        self.stdoutCtrl = StdOutText(parent=self,
                                     size=ctrlSize,
                                     style=wx.TE_READONLY | wx.TE_MULTILINE | wx.BORDER_NONE)
        self.setStdoutVisible(True)

        # Box sizers
        self.upperSizer = wx.BoxSizer(wx.HORIZONTAL)
        self.upperSizer.Add(self.expCtrl, 1, wx.ALL | wx.EXPAND, 5)

        # Set main sizer
        self.mainSizer = wx.BoxSizer(wx.VERTICAL)
        self.mainSizer.Add(self.upperSizer, 0, wx.EXPAND | wx.ALL, 10)
        self.mainSizer.Add(self.alertsToggleBtn, 0, wx.TOP | wx.EXPAND, 10)
        self.mainSizer.Add(self.alertsCtrl, 1, wx.EXPAND | wx.ALL, 10)
        self.mainSizer.Add(self.stdoutToggleBtn, 0, wx.TOP | wx.EXPAND, 10)
        self.mainSizer.Add(self.stdoutCtrl, 1, wx.EXPAND | wx.ALL, 10)

        self.buttonSizer = wx.BoxSizer(wx.VERTICAL)
        self.upperSizer.Add(self.buttonSizer, 0, wx.ALL | wx.EXPAND, 5)
        self.makeButtons()
        self._applyAppTheme()


    def _applyAppTheme(self, target=None):
        if target is None:
            target = self
        ThemeMixin._applyAppTheme(self, self)
        self.alertsCtrl._applyAppTheme()
        self.stdoutCtrl._applyAppTheme()
        ThemeMixin._applyAppTheme(self.expCtrl)
        for btn in self.buttonSizer.GetChildren():
            if btn.Window:
                btn = btn.Window
                btn.SetBackgroundColour(ThemeMixin.appColors['panel_bg'])

    def makeButtons(self):
        # Set buttons
        icons = self.app.iconCache  # type: IconCache
        self.plusBtn = icons.makeBitmapButton(
                parent=self,
                filename='addExp.png',
                name='addExp',
                tip=_translate(
                        "Add experiment to list"),
                size=32)
        self.Bind(wx.EVT_BUTTON, self.addTask, self.plusBtn)
        self.negBtn = icons.makeBitmapButton(
                parent=self,
                filename='removeExp.png',
                name='removeExp',
                tip=_translate(
                        "Remove experiment from list"),
                size=32)
        self.Bind(wx.EVT_BUTTON, self.removeTask, self.negBtn)
        self.saveBtn = icons.makeBitmapButton(
            parent=self,
            filename='filesaveas.png',
            name='saveTasks',
            tip=_translate(
                "Save task list to a file"),
            size=32)
        self.Bind(wx.EVT_BUTTON, self.parent.saveTaskList, self.saveBtn)
        self.loadBtn = icons.makeBitmapButton(
            parent=self,
            filename='fileopen.png',
            name='loadTasks',
            tip=_translate(
                "Load tasks from a file"),
            size=32)
        self.Bind(wx.EVT_BUTTON, self.parent.loadTaskList, self.loadBtn)
        self.runBtn = icons.makeBitmapButton(
                parent=self, filename='run.png',
                name='run',
                tip=_translate(
                        "Run the current script in Python"),
                size=32)
        self.Bind(wx.EVT_BUTTON, self.runLocal, self.runBtn)
        self.stopBtn = icons.makeBitmapButton(
                parent=self, filename='stop.png',
                name='stop',
                tip=_translate("Stop task"),
                size=32)
        self.Bind(wx.EVT_BUTTON, self.stopTask, self.stopBtn)
        self.onlineBtn = icons.makeBitmapButton(
                parent=self,
                filename='globe.png',
                emblem='run', tip=_translate(
                        "Run PsychoJS task from Pavlovia"), size=32)
        self.Bind(wx.EVT_BUTTON, self.runOnline, self.onlineBtn)
        self.onlineDebugBtn = icons.makeBitmapButton(
                parent=self,
                filename='globe.png',
                name='globe',
                emblem='bug',
                tip=_translate(
                        "Run PsychoJS task in local debug mode"),
                size=32)
        self.Bind(wx.EVT_BUTTON, self.runOnlineDebug, self.onlineDebugBtn)
        # Add buttons to sizer
        self.buttonSizer.AddMany([(self.plusBtn, 0, wx.ALL | wx.ALIGN_TOP, 5),
                                      (self.negBtn, 0, wx.ALL | wx.ALIGN_TOP, 5),
                                      (self.saveBtn, 0, wx.ALL, 5),
                                      (self.loadBtn, 0, wx.ALL, 5),
                                      (self.runBtn, 0, wx.ALL, 5),
                                      (self.stopBtn, 0, wx.ALL, 5),
                                      (self.onlineBtn, 0, wx.ALL, 5),
                                      (self.onlineDebugBtn, 0, wx.ALL, 5),
                                      ])
        self.stopBtn.Disable()
        self.SetSizerAndFit(self.mainSizer)
        self.SetMinSize(self.Size)

    def onProcessEnded(self):
        ScriptProcess.onProcessEnded(self)
        self.stopTask()

    def setAlertsVisible(self, new=True):
        if type(new) == bool:
            self.alertsCtrl.Show(new)
        # or could be an event from button click (a toggle)
        else:
            show = (not self.alertsCtrl.IsShown())
            self.alertsCtrl.Show(show)
            self._selectedHiddenAlerts = not show
        self.Layout()

    def setStdoutVisible(self, new=True):
        # could be a boolean from our own code
        if type(new) == bool:
            self.stdoutCtrl.Show(new)
        # or could be an event (so toggle) from button click
        else:
            self.stdoutCtrl.Show(not self.stdoutCtrl.IsShown())
        self.Layout()

    def stopTask(self, event=None):
        """Kill script processes currently running."""
        # Stop subprocess script running local server
        if self.serverProcess is not None:
            self.serverProcess.kill()
            self.serverProcess = None

        # Stop local Runner processes
        if self.scriptProcess is not None:
            self.stopFile(event)

        self.stopBtn.Disable()
        self.runBtn.Enable()

    def runLocal(self, evt):
        """Run experiment from new process using inherited ScriptProcess class methods."""
        if self.currentSelection is None:
            return

        currentFile = str(self.currentFile)
        if self.currentFile.suffix == '.psyexp':
            generateScript(experimentPath=currentFile.replace('.psyexp', '_lastrun.py'),
                           exp=self.loadExperiment())
        self.runFile(fileName=currentFile)

        # Enable/Disable btns
        self.runBtn.Disable()
        self.stopBtn.Enable()

    def runOnline(self, evt):
        """Run PsychoJS task from https://pavlovia.org."""
        if self.currentProject not in [None, "None", ''] and self.currentFile.suffix == '.psyexp':
            webbrowser.open(
                "https://pavlovia.org/run/{}/{}"
                    .format(self.currentProject,
                            self.outputPath))

    def runOnlineDebug(self, evt, port=12002):
        """
        Open PsychoJS task on local server running from localhost.

        Local debugging is useful before pushing up to Pavlovia.

        Parameters
        ----------
        port: int
            The port number used for the localhost server
        """
        if self.currentSelection is None:
            return

        # we only want one server process open
        if self.serverProcess is not None:
            self.serverProcess.kill()
            self.serverProcess = None

        # Get PsychoJS libs
        self.getPsychoJS()

        htmlPath = str(self.currentFile.parent / self.outputPath)
        server = ["SimpleHTTPServer", "http.server"][PY3]
        pythonExec = Path(sys.executable)
        command = [str(pythonExec), "-m", server, str(port)]

        if not os.path.exists(htmlPath):
            print('##### HTML output path: "{}" does not exist. '
                  'Try exporting your HTML, and try again #####\n'.format(self.outputPath))
            return

        self.serverProcess = Popen(command,
                                   bufsize=1,
                                   cwd=htmlPath,
                                   stdout=PIPE,
                                   stderr=PIPE,
                                   shell=False,
                                   universal_newlines=True,
                                   )

        time.sleep(.1)  # Wait for subprocess to start server
        webbrowser.open("http://localhost:{}".format(port))
        print("##### Local server started! #####\n\n"
              "##### Running PsychoJS task from {} #####\n".format(htmlPath))

    def onURL(self, evt):
        self.parent.onURL(evt)

    def getPsychoJS(self):
        """
        Download and save the current version of the PsychoJS library.

        Useful for debugging, amending scripts.
        """
        libPath = str(self.currentFile.parent / self.outputPath / 'lib')
        ver = '.'.join(self.app.version.split('.')[:2])
        psychoJSLibs = ['core', 'data', 'util', 'visual', 'sound']

        os.path.exists(libPath) or os.makedirs(libPath)

        if len(sorted(Path(libPath).glob('*.js'))) >= len(psychoJSLibs):  # PsychoJS lib files exist
            print("##### PsychoJS lib already exists in {} #####\n".format(libPath))
            return

        for lib in psychoJSLibs:
            url = "https://lib.pavlovia.org/{}-{}.js".format(lib, ver)
            req = requests.get(url)
            with open(libPath + "/{}-{}.js".format(lib, ver), 'wb') as f:
                f.write(req.content)

        print("##### PsychoJS libs downloaded to {} #####\n".format(libPath))

    def addTask(self, evt=None, fileName=None):
        """
        Add task to the expList listctrl.

        Only adds entry if current entry does not exist in list.
        Can be passed a filename to add to the list.

        Parameters
        ----------
        evt: wx.Event
        fileName: str
            Filename of task to add to list
        """
        if fileName:  # Filename passed from outside runner
            if Path(fileName).suffix not in ['.py', '.psyexp']:
                print("##### You can only add Python files or psyexp files to the Runner. #####\n")
                return
            filePaths = [fileName]
        else:
            with wx.FileDialog(self, "Open task...", wildcard="*.py; *.psyexp | *.py; *.psyexp",
                               style=wx.FD_MULTIPLE | wx.FD_FILE_MUST_EXIST) as fileDialog:

                if fileDialog.ShowModal() == wx.ID_CANCEL:
                    return  # the user changed their mind

                filePaths = fileDialog.GetPaths()

        for file in filePaths:
            temp = Path(file)

            # Check list for items
            start = -1
            fullPaths = []
            while start < self.expCtrl.GetItemCount()-1:
                index = self.expCtrl.FindItem(start, temp.name)
                if index > -1:
                    fullPaths += [Path(self.expCtrl.GetItem(index, 1).Text, self.expCtrl.GetItem(index, 0).Text)]
                    start = index+1
                else:
                    start = self.expCtrl.GetItemCount()
            if temp in fullPaths:
                continue

            # Set new item in listCtrl
            index = self.expCtrl.InsertItem(self.expCtrl.GetItemCount(),
                                            str(temp.name))
            self.expCtrl.SetItem(index, 1, str(temp.parent))  # add the folder name

        if filePaths:  # set selection to the final item to be added
            # Set item selection
            # de-select previous
            self.expCtrl.SetItemState(self.currentSelection or 0, 0, wx.LIST_STATE_SELECTED)
            # select new
            self.expCtrl.Select(index)

        # Set column width
        self.expCtrl.SetColumnWidth(0, wx.LIST_AUTOSIZE)
        self.expCtrl.SetColumnWidth(1, wx.LIST_AUTOSIZE)

    def removeTask(self, evt):
        """Remove experiment entry from the expList listctrl."""
        if self.currentSelection is None:
            self.currentProject = None
            return

        self.expCtrl.DeleteItem(self.currentSelection)
        if self.expCtrl.GetItemCount() == 0:
            self.currentSelection = None
            self.currentFile = None
            self.currentExperiment = None
            self.currentProject = None
        self.app.updateWindowMenu()

    def onItemSelected(self, evt):
        """Set currentSelection to index of currently selected list item."""
        self.currentSelection = evt.Index
        filename = self.expCtrl.GetItem(self.currentSelection, 0).Text
        folder = self.expCtrl.GetItem(self.currentSelection, 1).Text
        self.currentFile = Path(folder, filename)
        self.currentExperiment = self.loadExperiment()
        self.currentProject = None  # until it's needed (slow to update)
        self.runBtn.Enable()
        self.stopBtn.Disable()
        if self.currentFile.suffix == '.psyexp':
            self.onlineBtn.Enable()
            self.onlineDebugBtn.Enable()
        else:
            self.onlineBtn.Disable()
            self.onlineDebugBtn.Disable()
        self.updateAlerts()
        self.app.updateWindowMenu()

    def updateAlerts(self):
        prev = sys.stdout
        # check for alerts
        sys.stdout = sys.stderr = self.alertsCtrl
        self.alertsCtrl.Clear()
        if hasattr(self.currentExperiment, 'integrityCheck'):
            self.currentExperiment.integrityCheck()
            nAlerts = len(self.alertsCtrl.alerts)
        else:
            nAlerts = 0
        # update labels and text accordingly
        self.alertsToggleBtn.SetLabelText("Alerts ({})".format(nAlerts))
        sys.stdout.flush()
        sys.stdout = sys.stderr = prev
        if nAlerts == 0:
            self.setAlertsVisible(False)
        # elif selected hidden then don't touch
        elif not self._selectedHiddenAlerts:
            self.setAlertsVisible(True)

    def onItemDeselected(self, evt):
        """Set currentSelection, currentFile, currentExperiment and currentProject to None."""
        self.expCtrl.SetItemState(self.currentSelection, 0, wx.LIST_STATE_SELECTED)
        self.currentSelection = None
        self.currentFile = None
        self.currentExperiment = None
        self.currentProject = None
        self.runBtn.Disable()
        self.stopBtn.Disable()
        self.onlineBtn.Disable()
        self.onlineDebugBtn.Disable()
        self.app.updateWindowMenu()

    def onDoubleClick(self, evt):
        self.currentSelection = evt.Index
        filename = self.expCtrl.GetItem(self.currentSelection, 0).Text
        folder = self.expCtrl.GetItem(self.currentSelection, 1).Text
        filepath = os.path.join(folder, filename)
        if filename.endswith('psyexp'):
            # do we have that file already in a frame?
            builderFrames = self.app.getAllFrames("builder")
            for frame in builderFrames:
                if filepath == frame.filename:
                    frame.Show(True)
                    frame.Raise()
                    self.app.SetTopWindow(frame)
                    return  # we're done
            # that file isn't open so look for a blank frame to reuse
            for frame in builderFrames:
                if frame.filename == 'untitled.psyexp' and frame.lastSavedCopy is None:
                    frame.fileOpen(filename=filepath)
                    frame.Show(True)
                    frame.Raise()
                    self.app.SetTopWindow(frame)
            # no reusable frame so make one
            self.app.showBuilder(fileList=[filepath])
        else:
            self.app.showCoder()  # ensures that a coder window exists
            self.app.coder.setCurrentDoc(filepath)

    def onHover(self, evt):
        cs = ThemeMixin.appColors
        btn = evt.GetEventObject()
        btn.SetBackgroundColour(cs['bmpbutton_bg_hover'])
        btn.SetForegroundColour(cs['bmpbutton_fg_hover'])

    def offHover(self, evt):
        cs = ThemeMixin.appColors
        btn = evt.GetEventObject()
        btn.SetBackgroundColour(cs['panel_bg'])
        btn.SetForegroundColour(cs['text'])

    @property
    def outputPath(self):
        """
        Access and return html output path saved in Experiment Settings from the current experiment.

        Returns
        -------
        output path: str
            The output path, relative to parent folder.
        """
        return self.currentExperiment.settings.params['HTML path'].val

    def loadExperiment(self):
        """
        Load the experiment object for the current psyexp file.

        Returns
        -------
        PsychoPy Experiment object
        """
        fileName = str(self.currentFile)
        if not os.path.exists(fileName):
            raise FileNotFoundError("File not found: {}".format(fileName))

        # If not a Builder file, return
        if not fileName.endswith('.psyexp'):
            return None

        # Load experiment file
        exp = experiment.Experiment(prefs=self.app.prefs)
        try:
            exp.loadFromXML(fileName)
        except Exception:
            print(u"Failed to load {}. Please send the following to"
                  u" the PsychoPy user list".format(fileName))
            traceback.print_exc()

        return exp

    @property
    def currentProject(self):
        """Returns the current project, updating from the git repo if no
        project currently found"""
        if not self._currentProject:
            # Check for project
            try:
                project = getProject(str(self.currentFile))
                if hasattr(project, 'id'):
                    self._currentProject = project.id
            except NotADirectoryError as err:
                self.stdoutCtrl.write(err)
        return self._currentProject

    @currentProject.setter
    def currentProject(self, project):
        self._currentProject = None


class StdOutText(StdOutRich, ThemeMixin):
    """StdOutRich subclass which also handles Git messages from Pavlovia projects."""

    def __init__(self, parent=None, style=wx.TE_READONLY | wx.TE_MULTILINE | wx.BORDER_NONE, size=wx.DefaultSize):
        StdOutRich.__init__(self, parent=parent, style=style, size=size)
        self.prefs = parent.prefs
        self.paths = parent.paths
        self._applyAppTheme()

    def getText(self):
        """Get and return the text of the current buffer."""
        return self.GetValue()

    def setStatus(self, status):
        self.SetValue(status)
        self.Refresh()
        self.Layout()
        wx.Yield()

    def statusAppend(self, newText):
        text = self.GetValue() + newText
        self.setStatus(text)

    def write(self, inStr, evt=False):
        # Override default write behaviour to also update theme on each write
        StdOutRich.write(self, inStr, evt)
        self._applyAppTheme()<|MERGE_RESOLUTION|>--- conflicted
+++ resolved
@@ -231,14 +231,7 @@
                 json.dump(experiments, file)
             self.listname = newPath
 
-<<<<<<< HEAD
         dlg.Destroy()
-=======
-        try:  # this seems correct on PC, but not on mac
-            dlg.destroy()
-        except Exception:
-            pass
->>>>>>> 02855275
 
     def loadTaskList(self, evt=None):
         """Load saved task list from appData."""

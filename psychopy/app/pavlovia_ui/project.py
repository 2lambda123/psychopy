#!/usr/bin/env python
# -*- coding: utf-8 -*-

# Part of the PsychoPy library
# Copyright (C) 2002-2018 Jonathan Peirce (C) 2019-2022 Open Science Tools Ltd.
# Distributed under the terms of the GNU General Public License (GPL).
import io
import sys
import tempfile
import time
import os
import traceback
from pathlib import Path

import gitlab
import requests
from .functions import (setLocalPath, showCommitDialog, logInPavlovia,
                        noGitWarning)
from psychopy.localization import _translate
from psychopy.projects import pavlovia
from psychopy import logging

from psychopy.app.pavlovia_ui import sync, functions

import wx
from wx.lib import scrolledpanel as scrlpanel

from .. import utils
from ..themes import icons
from ...projects.pavlovia import PavloviaProject

try:
    import wx.lib.agw.hyperlink as wxhl  # 4.0+
except ImportError:
    import wx.lib.hyperlink as wxhl  # <3.0.2

_starred = u"\u2605"
_unstarred = u"\u2606"


class ProjectEditor(wx.Dialog):
    def __init__(self, parent=None, id=wx.ID_ANY, project=None, localRoot="",
                 *args, **kwargs):

        wx.Dialog.__init__(self, parent, id,
                           *args, **kwargs)
        panel = wx.Panel(self, wx.ID_ANY, style=wx.TAB_TRAVERSAL)
        # when a project is successfully created these will be populated
        if hasattr(parent, 'filename'):
            self.filename = parent.filename
        else:
            self.filename = None
        self.project = project  # type: pavlovia.PavloviaProject
        self.projInfo = None
        self.parent = parent

        if project:
            # edit existing project
            self.isNew = False
            if project.localRoot and not localRoot:
                localRoot = project.localRoot
        else:
            self.isNew = True

        # create the controls
        nameLabel = wx.StaticText(panel, -1, _translate("Name:"))
        self.nameBox = wx.TextCtrl(panel, -1, size=(400, -1))
        # Path can contain only letters, digits, '_', '-' and '.'.
        # Cannot start with '-', end in '.git' or end in '.atom']
        pavSession = pavlovia.getCurrentSession()

        try:
            username = pavSession.user.username
        except AttributeError as e:
            raise pavlovia.NoUserError("{}: Tried to create project with no user logged in.".format(e))

        gpChoices = [username]
        gpChoices.extend(pavSession.listUserGroups())
        groupLabel = wx.StaticText(panel, -1, _translate("Group/owner:"))
        self.groupBox = wx.Choice(panel, -1, size=(400, -1),
                                  choices=gpChoices)

        descrLabel = wx.StaticText(panel, -1, _translate("Description:"))
        self.descrBox = wx.TextCtrl(panel, -1, size=(400, 200),
                                    style=wx.TE_MULTILINE | wx.SUNKEN_BORDER)

        localLabel = wx.StaticText(panel, -1, _translate("Local folder:"))
        self.localBox = wx.TextCtrl(panel, -1, size=(400, -1),
                                    value=localRoot)
        self.btnLocalBrowse = wx.Button(panel, wx.ID_ANY, _translate("Browse..."))
        self.btnLocalBrowse.Bind(wx.EVT_BUTTON, self.onBrowseLocal)
        localPathSizer = wx.BoxSizer(wx.HORIZONTAL)
        localPathSizer.Add(self.localBox)
        localPathSizer.Add(self.btnLocalBrowse)

        tagsLabel = wx.StaticText(panel, -1,
                                  _translate("Tags (comma separated):"))
        self.tagsBox = wx.TextCtrl(panel, -1, size=(400, 100),
                                   value="PsychoPy, Builder, Coder",
                                   style=wx.TE_MULTILINE | wx.SUNKEN_BORDER)
        publicLabel = wx.StaticText(panel, -1, _translate("Public:"))
        self.publicBox = wx.CheckBox(panel, -1)

        # buttons
        if self.isNew:
            buttonMsg = _translate("Create project on Pavlovia")
        else:
            buttonMsg = _translate("Submit changes to Pavlovia")
        updateBtn = wx.Button(panel, -1, buttonMsg)
        updateBtn.Bind(wx.EVT_BUTTON, self.submitChanges)
        cancelBtn = wx.Button(panel, -1, _translate("Cancel"))
        cancelBtn.Bind(wx.EVT_BUTTON, self.onCancel)
        btnSizer = wx.BoxSizer(wx.HORIZONTAL)
        if sys.platform == "win32":
            btns = [updateBtn, cancelBtn]
        else:
            btns = [cancelBtn, updateBtn]
        btnSizer.AddMany(btns)

        # do layout
        fieldsSizer = wx.FlexGridSizer(cols=2, rows=6, vgap=5, hgap=5)
        fieldsSizer.AddMany([(nameLabel, 0, wx.ALIGN_RIGHT), self.nameBox,
                             (groupLabel, 0, wx.ALIGN_RIGHT), self.groupBox,
                             (localLabel, 0, wx.ALIGN_RIGHT), localPathSizer,
                             (descrLabel, 0, wx.ALIGN_RIGHT), self.descrBox,
                             (tagsLabel, 0, wx.ALIGN_RIGHT), self.tagsBox,
                             (publicLabel, 0, wx.ALIGN_RIGHT), self.publicBox])

        border = wx.BoxSizer(wx.VERTICAL)
        border.Add(fieldsSizer, 0, wx.ALL, 5)
        border.Add(btnSizer, 0, wx.ALIGN_RIGHT | wx.ALL, 5)
        panel.SetSizerAndFit(border)
        self.Fit()

    def onCancel(self, evt=None):
        self.EndModal(wx.ID_CANCEL)

    def submitChanges(self, evt=None):
        session = pavlovia.getCurrentSession()
        if not session.user:
            user = logInPavlovia(parent=self.parent)
        if not session.user:
            return
        # get current values
        name = self.nameBox.GetValue()
        namespace = self.groupBox.GetStringSelection()
        descr = self.descrBox.GetValue()
        visibility = self.publicBox.GetValue()
        # tags need splitting and then
        tagsList = self.tagsBox.GetValue().split(',')
        tags = [thisTag.strip() for thisTag in tagsList]
        localRoot = self.localBox.GetValue()
        if not localRoot:
            localRoot = setLocalPath(self.parent, project=None, path="")

        # then create/update
        if self.isNew:
            project = session.createProject(name=name,
                                            description=descr,
                                            tags=tags,
                                            visibility=visibility,
                                            localRoot=localRoot,
                                            namespace=namespace)
            self.project = project
            self.project._newRemote = True
        else:  # we're changing metadata of an existing project. Don't sync
            self.project.pavlovia.name = name
            self.project.pavlovia.description = descr
            self.project.tags = tags
            self.project.visibility = visibility
            self.project.localRoot = localRoot
            self.project.save()  # pushes changed metadata to gitlab
            self.project._newRemote = False

        self.EndModal(wx.ID_OK)
        pavlovia.knownProjects.save()
        self.project.getRepo(forceRefresh=True)
        self.parent.project = self.project

    def onBrowseLocal(self, evt=None):
        newPath = setLocalPath(self, path=self.filename)
        if newPath:
            self.localBox.SetLabel(newPath)
            self.Layout()
            if self.project:
                self.project.localRoot = newPath
        self.Raise()


class DetailsPanel(wx.Panel):

    class StarBtn(wx.Button):
        def __init__(self, parent, value=False):
            wx.Button.__init__(self, parent, label=_translate("Star"))
            # Setup icons
            self.icons = {
                True: icons.ButtonIcon(stem="starred", size=16, theme="light").bitmap,
                False: icons.ButtonIcon(stem="unstarred", size=16, theme="light").bitmap,
            }
            self.SetBitmapDisabled(self.icons[False])  # Always appear empty when disabled
            # Set start value
            self.value = value

        @property
        def value(self):
            return self._value

        @value.setter
        def value(self, value):
            # Store value
            self._value = bool(value)
            # Change icon
            self.SetBitmap(self.icons[self._value])
            self.SetBitmapCurrent(self.icons[self._value])
            self.SetBitmapFocus(self.icons[self._value])

        def toggle(self):
            self.value = (not self.value)

    def __init__(self, parent, project=None,
                 size=(650, 650),
                 style=wx.NO_BORDER):

        wx.Panel.__init__(self, parent, -1,
                          size=size,
                          style=style)
        self.SetBackgroundColour("white")
        self.parent = parent
        self._updateQueue = []
        # Setup sizer
        self.contentBox = wx.BoxSizer()
        self.SetSizer(self.contentBox)
        self.sizer = wx.BoxSizer(wx.VERTICAL)
        self.contentBox.Add(self.sizer, proportion=1, border=12, flag=wx.ALL | wx.EXPAND)
        # Head sizer
        self.headSizer = wx.BoxSizer(wx.HORIZONTAL)
        self.sizer.Add(self.headSizer, border=0, flag=wx.EXPAND)
        # Icon
        self.icon = utils.ImageCtrl(self, bitmap=wx.Bitmap(), size=(128, 128))
        self.icon.SetBackgroundColour("#f2f2f2")
        self.icon.Bind(wx.EVT_FILEPICKER_CHANGED, self.queueUpdate)
        self.headSizer.Add(self.icon, border=6, flag=wx.ALL)
        self.icon.SetToolTip(_translate(
            "An image to represent this project, this helps it stand out when browsing on Pavlovia."
        ))
        # Title sizer
        self.titleSizer = wx.BoxSizer(wx.VERTICAL)
        self.headSizer.Add(self.titleSizer, proportion=1, flag=wx.EXPAND)
        # Title
        self.title = wx.TextCtrl(self,
                                 size=(-1, 30 if sys.platform == 'darwin' else -1),
                                 value="")
        self.title.Bind(wx.EVT_TEXT, self.queueUpdate)
        self.title.SetFont(
            wx.Font(24, wx.FONTFAMILY_SWISS, wx.FONTSTYLE_NORMAL, wx.FONTWEIGHT_BOLD)
        )
        self.titleSizer.Add(self.title, border=6, flag=wx.ALL | wx.EXPAND)
        self.title.SetToolTip(_translate(
            "Title of the project. Unlike the project name, this isn't used as a filename anywhere; so you can "
            "add spaces, apostrophes and emojis to your heart's content! 🦕✨"
        ))
        # Author
        self.author = wx.StaticText(self, size=(-1, -1), label="by ---")
        self.titleSizer.Add(self.author, border=6, flag=wx.LEFT | wx.RIGHT)
        # Pavlovia link
        self.link = wxhl.HyperLinkCtrl(self, -1,
                                       label="https://pavlovia.org/",
                                       URL="https://pavlovia.org/",
                                       )
        self.link.SetBackgroundColour("white")
        self.titleSizer.Add(self.link, border=6, flag=wx.EXPAND | wx.LEFT | wx.RIGHT | wx.BOTTOM)
        self.link.SetToolTip(_translate(
            "Click to view the project in Pavlovia."
        ))
        # Button sizer
        self.btnSizer = wx.BoxSizer(wx.HORIZONTAL)
        self.titleSizer.Add(self.btnSizer, flag=wx.EXPAND)
        # Star button
        self.starLbl = wx.StaticText(self, label="-")
        self.btnSizer.Add(self.starLbl, border=6, flag=wx.LEFT | wx.TOP | wx.BOTTOM | wx.ALIGN_CENTER_VERTICAL)
        self.starBtn = self.StarBtn(self)
        self.starBtn.Bind(wx.EVT_BUTTON, self.star)
        self.btnSizer.Add(self.starBtn, border=6, flag=wx.ALL | wx.EXPAND)
        self.starBtn.SetToolTip(_translate(
            "'Star' this project to get back to it easily. Projects you've starred will appear first in your searches "
            "and projects with more stars in total will appear higher in everyone's searches."
        ))
        # Fork button
        self.forkLbl = wx.StaticText(self, label="-")
        self.btnSizer.Add(self.forkLbl, border=6, flag=wx.LEFT | wx.TOP | wx.BOTTOM | wx.ALIGN_CENTER_VERTICAL)
        self.forkBtn = wx.Button(self, label=_translate("Fork"))
        self.forkBtn.SetBitmap(icons.ButtonIcon(stem="fork", size=16, theme="light").bitmap)
        self.forkBtn.Bind(wx.EVT_BUTTON, self.fork)
        self.btnSizer.Add(self.forkBtn, border=6, flag=wx.ALL | wx.EXPAND)
        self.forkBtn.SetToolTip(_translate(
            "Create a copy of this project on your own Pavlovia account so that you can make changes without affecting "
            "the original project."
        ))
        # Create button
        self.createBtn = wx.Button(self, label=_translate("Create"))
        self.createBtn.SetBitmap(icons.ButtonIcon(stem="plus", size=16, theme="light").bitmap)
        self.createBtn.Bind(wx.EVT_BUTTON, self.create)
        self.btnSizer.Add(self.createBtn, border=6, flag=wx.RIGHT | wx.TOP | wx.BOTTOM | wx.ALIGN_CENTER_VERTICAL)
        self.createBtn.SetToolTip(_translate(
            "Create a Pavlovia project for the current experiment."
        ))
        # Sync button
        self.syncBtn = wx.Button(self, label=_translate("Sync"))
        self.syncBtn.SetBitmap(icons.ButtonIcon(stem="view-refresh", size=16, theme="light").bitmap)
        self.syncBtn.Bind(wx.EVT_BUTTON, self.sync)
        self.btnSizer.Add(self.syncBtn, border=6, flag=wx.ALL | wx.EXPAND)
        self.syncBtn.SetToolTip(_translate(
            "Synchronise this project's local files with their online counterparts. This will 'pull' changes from "
            "Pavlovia and 'push' changes from your local files."
        ))
        # Get button
        self.downloadBtn = wx.Button(self, label=_translate("Download"))
        self.downloadBtn.SetBitmap(icons.ButtonIcon(stem="download", size=16, theme="light").bitmap)
        self.downloadBtn.Bind(wx.EVT_BUTTON, self.sync)
        self.btnSizer.Add(self.downloadBtn, border=6, flag=wx.ALL | wx.EXPAND)
        self.downloadBtn.SetToolTip(_translate(
            "'Clone' this project, creating local copies of all its files and tracking any changes you make so that "
            "they can be applied when you next 'sync' the project."
        ))
        # Sync label
        self.syncLbl = wx.StaticText(self, size=(-1, -1), label="---")
        self.btnSizer.Add(self.syncLbl, border=6, flag=wx.RIGHT | wx.TOP | wx.BOTTOM | wx.ALIGN_CENTER_VERTICAL)
        self.syncLbl.SetToolTip(_translate(
            "Last synced at..."
        ))
        self.btnSizer.AddStretchSpacer(1)
        # Sep
        self.sizer.Add(wx.StaticLine(self, -1), border=6, flag=wx.EXPAND | wx.ALL)
        # Local root
        self.rootSizer = wx.BoxSizer(wx.HORIZONTAL)
        self.sizer.Add(self.rootSizer, flag=wx.EXPAND)
        self.localRootLabel = wx.StaticText(self, label="Local root:")
        self.rootSizer.Add(self.localRootLabel, border=6, flag=wx.ALIGN_CENTER_VERTICAL | wx.ALL)
        self.localRoot = utils.FileCtrl(self, dlgtype="dir")
        self.localRoot.Bind(wx.EVT_FILEPICKER_CHANGED, self.queueUpdate)
        self.rootSizer.Add(self.localRoot, proportion=1, border=6, flag=wx.EXPAND | wx.LEFT | wx.RIGHT | wx.BOTTOM)
        self.localRoot.SetToolTip(_translate(
            "Folder in which local files are stored for this project. Changes to files in this folder will be tracked "
            "and applied to the project when you 'sync', so make sure the only files in this folder are relevant!"
        ))
        # Sep
        self.sizer.Add(wx.StaticLine(self, -1), border=6, flag=wx.EXPAND | wx.ALL)
        # Description
        self.description = utils.MarkdownCtrl(self, size=(-1, -1), value="", file=None)
        self.description.Bind(wx.EVT_TEXT, self.queueUpdate)
        self.sizer.Add(self.description, proportion=1, border=6, flag=wx.ALL | wx.EXPAND)
        self.description.SetToolTip(_translate(
            "Description of the project to be shown on Pavlovia. Note: This is different than a README file!"
        ))
        # Sep
        self.sizer.Add(wx.StaticLine(self, -1), border=6, flag=wx.EXPAND | wx.ALL)
        # Visibility
        self.visSizer = wx.BoxSizer(wx.HORIZONTAL)
        self.sizer.Add(self.visSizer, flag=wx.EXPAND)
        self.visLbl = wx.StaticText(self, label=_translate("Visibility:"))
        self.visSizer.Add(self.visLbl, border=6, flag=wx.ALIGN_CENTER_VERTICAL | wx.ALL)
        self.visibility = wx.Choice(self, choices=["Private", "Public"])
        self.visibility.Bind(wx.EVT_CHOICE, self.queueUpdate)
        self.visSizer.Add(self.visibility, proportion=1, border=6, flag=wx.EXPAND | wx.ALL)
        self.visibility.SetToolTip(_translate(
            "Visibility of the current project; whether its visible only to its creator (Private) or to any user "
            "(Public)."
        ))
        # Status
        self.statusSizer = wx.BoxSizer(wx.HORIZONTAL)
        self.sizer.Add(self.statusSizer, flag=wx.EXPAND)
        self.statusLbl = wx.StaticText(self, label=_translate("Status:"))
        self.statusSizer.Add(self.statusLbl, border=6, flag=wx.ALIGN_CENTER_VERTICAL | wx.ALL)
        self.status = wx.Choice(self, choices=["Running", "Piloting", "Inactive"])
        self.status.Bind(wx.EVT_CHOICE, self.queueUpdate)
        self.statusSizer.Add(self.status, proportion=1, border=6, flag=wx.EXPAND | wx.ALL)
        self.status.SetToolTip(_translate(
            "Project status; whether it can be run to collect data (Running), run by its creator without saving "
            "data (Piloting) or cannot be run (Inactive)."
        ))
        # Tags
        self.tagSizer = wx.BoxSizer(wx.HORIZONTAL)
        self.sizer.Add(self.tagSizer, flag=wx.EXPAND)
        self.tagLbl = wx.StaticText(self, label=_translate("Keywords:"))
        self.tagSizer.Add(self.tagLbl, border=6, flag=wx.ALIGN_CENTER_VERTICAL | wx.ALL)
        self.tags = utils.ButtonArray(self, orient=wx.HORIZONTAL, items=[], itemAlias=_translate("tag"))
        self.tags.Bind(wx.EVT_LIST_INSERT_ITEM, self.queueUpdate)
        self.tags.Bind(wx.EVT_LIST_DELETE_ITEM, self.queueUpdate)
        self.tagSizer.Add(self.tags, proportion=1, border=6, flag=wx.EXPAND | wx.ALL)
        self.tags.SetToolTip(_translate(
            "Keywords associated with this project, helping others to find it. For example, if your experiment is "
            "useful to psychophysicists, you may want to add the keyword 'psychophysics'."
        ))
        # Update button
        self.updateBtn = wx.Button(self, style=wx.BU_EXACTFIT)
        self.updateBtn.SetBitmap(icons.ButtonIcon(stem="view-refresh", size=16, theme="light").bitmap)
        self.sizer.Add(self.updateBtn, flag=wx.ALIGN_RIGHT | wx.ALL)
        self.updateBtn.Bind(wx.EVT_BUTTON, self.doUpdate)
        self.updateBtn.Disable()
        # Populate
        if project is not None:
            project.refresh()
        self.project = project
        # Bind close function
        self.Bind(wx.EVT_WINDOW_DESTROY, self.close)

    @property
    def project(self):
        return self._project

    @project.setter
    def project(self, project):
        self._project = project

        # Populate fields
        if project is None:
            # Icon
            self.icon.setImage(wx.Bitmap())
            self.icon.SetBackgroundColour("#f2f2f2")
            self.icon.Disable()
            # Title
            self.title.SetValue("")
            self.title.Disable()
            # Author
            self.author.SetLabel("by --- on ---")
            self.author.Disable()
            # Link
            self.link.SetLabel("---/---")
            self.link.SetURL("https://pavlovia.org/")
            self.link.Disable()
            # Star button
            self.starBtn.Disable()
            self.starBtn.value = False
            # Star label
            self.starLbl.SetLabel("-")
            self.starLbl.Disable()
            # Fork button
            self.forkBtn.Disable()
            # Fork label
            self.forkLbl.SetLabel("-")
            self.forkLbl.Disable()
            # Create button
            self.createBtn.Show()
            self.createBtn.Enable(bool(self.session.user))
            # Sync button
            self.syncBtn.Hide()
            # Get button
            self.downloadBtn.Hide()
            # Sync label
            self.syncLbl.SetLabel("---")
            self.syncLbl.Disable()
            # Local root
            self.localRootLabel.Disable()
            wx.TextCtrl.SetValue(self.localRoot, "")  # use base method to avoid callback
            self.localRoot.Disable()
            # Description
            self.description.setValue("")
            self.description.Disable()
            # Visibility
            self.visibility.SetSelection(wx.NOT_FOUND)
            self.visibility.Disable()
            # Status
            self.status.SetSelection(wx.NOT_FOUND)
            self.status.Disable()
            # Tags
            self.tags.clear()
            self.tags.Disable()
        elif project.project is None:
            # If project has been deleted, prompt to unlink
            dlg = wx.MessageDialog(
                self,
                message=_translate(
                    "Could not find GitLab project with id {}.\n"
                    "\n"
                    "Please check that the project exists on Pavlovia, that you are logged in as the correct user in "
                    "the PsychoPy app, and that your account has access to the project."
                ).format(project.id),
                style=wx.ICON_ERROR
            )
            dlg.ShowModal()
            self.project = None
        else:
            # Refresh project to make sure it has info
            if not hasattr(project, "_info"):
                project.refresh()
            # Icon
            if 'avatarUrl' in project.info:
                try:
                    content = self.session.session.get(project['avatar_url']).content
                    icon = io.BytesIO(content)
                except requests.exceptions.MissingSchema:
                    icon = wx.Bitmap()
            else:
                icon = wx.Bitmap()
            self.icon.setImage(icon)
            self.icon.SetBackgroundColour("#f2f2f2")
            self.icon.Enable(project.editable)
            # Title
            self.title.SetValue(project['name'])
            self.title.Enable(project.editable)
            # Author
            self.author.SetLabel(f"by {project['path_with_namespace'].split('/')[0]} on {project['created_at']:%d %B %Y}")
            self.author.Enable()
            # Link
            self.link.SetLabel(project['path_with_namespace'])
            self.link.SetURL("https://pavlovia.org/" + project['path_with_namespace'])
            self.link.Enable()
            # Star button
            self.starBtn.value = project.starred
            self.starBtn.Enable(bool(project.session.user))
            # Star label
            self.starLbl.SetLabel(str(project['star_count']))
            self.starLbl.Enable()
            # Fork button
            self.forkBtn.Enable(bool(project.session.user) and not project.owned)
            # Fork label
            self.forkLbl.SetLabel(str(project['forks_count']))
            self.forkLbl.Enable()
            # Create button
            self.createBtn.Hide()
            # Sync button
            self.syncBtn.Show(bool(project.localRoot) or (not project.editable))
            self.syncBtn.Enable(project.editable)
            # Get button
            self.downloadBtn.Show(not bool(project.localRoot) and project.editable)
            self.downloadBtn.Enable(project.editable)
            # Sync label
            self.syncLbl.SetLabel(f"{project['last_activity_at']:%d %B %Y, %I:%M%p}")
            self.syncLbl.Show(bool(project.localRoot) or (not project.editable))
            self.syncLbl.Enable(project.editable)
            # Local root
            wx.TextCtrl.SetValue(self.localRoot, project.localRoot or "")  # use base method to avoid callback
            self.localRootLabel.Enable(project.editable)
            self.localRoot.Enable(project.editable)
            # Description
            self.description.setValue(project['description'])
            self.description.Enable(project.editable)
            # Visibility
            self.visibility.SetStringSelection(project['visibility'])
            self.visibility.Enable(project.editable)
            # Status
            self.status.SetStringSelection(str(project['status2']).title())
            self.status.Enable(project.editable)
            # Tags
            self.tags.items = project['keywords']
            self.tags.Enable(project.editable)

        # Layout
        self.Layout()
        # Clear update queue as we've just set from online
        self._updateQueue = []
        self.updateBtn.Disable()

    @property
    def session(self):
        # Cache session if not cached
        if not hasattr(self, "_session"):
            self._session = pavlovia.getCurrentSession()
        # Return cached session
        return self._session

    def create(self, evt=None):
        """
        Create a new project
        """
        dlg = sync.CreateDlg(self, user=self.session.user)
        dlg.ShowModal()
        self.project = dlg.project

    def sync(self, evt=None):
        # If not synced locally, choose a folder
        if not self.localRoot.GetValue():
            self.localRoot.browse()
        # If cancelled, return
        if not self.localRoot.GetValue():
            return
        self.project.localRoot = self.localRoot.GetValue()
        # Enable ctrl now that there is a local root
        self.localRoot.Enable()
        self.localRootLabel.Enable()
        # Get filename if available
        if hasattr(self.GetTopLevelParent(), "filename"):
            file = self.parent.filename
        else:
            file = ""
        # Do sync
        syncProject(self, self.project, file=file)
        # Update project
        self.project.refresh()
        # Update last sync date & show
        self.syncLbl.SetLabel(f"{self.project['last_activity_at']:%d %B %Y, %I:%M%p}")
        self.syncLbl.Show()
        self.syncLbl.Enable()
        # Switch buttons to show Sync rather than Download/Create
        self.createBtn.Hide()
        self.downloadBtn.Hide()
        self.syncBtn.Show()
        self.syncBtn.Enable()

    def fork(self, evt=None):
        # Do fork
        try:
            proj = self.project.fork()
        except gitlab.GitlabCreateError as e:
            # If project already exists, ask user if they want to view it rather than create again
            dlg = wx.MessageDialog(self, f"{e.error_message}\n\nOpen forked project?", style=wx.YES_NO)
            if dlg.ShowModal() == wx.ID_YES:
                # If yes, show forked project
                projData = requests.get(
                    f"https://pavlovia.org/api/v2/experiments/{self.project.session.user['username']}/{self.project.info['pathWithNamespace'].split('/')[1]}"
                ).json()
                self.project = PavloviaProject(projData['experiment']['gitlabId'])
                return
            else:
                # If no, return
                return
        # Switch to new project
        self.project = proj
        # Sync
        dlg = wx.MessageDialog(self, "Fork created! Sync it to a local folder?", style=wx.YES_NO)
        if dlg.ShowModal() == wx.ID_YES:
            self.sync()

    def star(self, evt=None):
        # Toggle button
        self.starBtn.toggle()
        # Star/unstar project
        self.queueUpdate(evt)
        # todo: Refresh stars count

    def queueUpdate(self, evt=None):
        # Skip if no project
        if self.project is None or evt is None:
            return
        # Get object
        obj = evt.GetEventObject()
        # Mark object as needing update
        if obj not in self._updateQueue:
            self._updateQueue.append(obj)
        # Enable update button
        self.updateBtn.Enable()

    def doUpdate(self, evt=None):
        # Update each object in queue
        success = []
        for obj in self._updateQueue:
            success.append(self.updateProject(obj))
        # Disable update button
        self.updateBtn.Enable(not all(success))

    def updateProject(self, obj):
        success = False
        # Update project attribute according to supplying object
        if obj == self.title and self.project.editable:
            self.project['name'] = self.title.Value
            success = self.project.save()
        if obj == self.icon:
            # Create temporary image file
            _, temp = tempfile.mkstemp(suffix=".png")
            self.icon.BitmapFull.SaveFile(temp, wx.BITMAP_TYPE_PNG)
            # Load and upload from temp file
            self.project['avatar'] = open(temp, "rb")
            success = self.project.save()
            # Delete temp file
            #os.remove(temp)
        if obj == self.starBtn:
            self.project.starred = self.starBtn.value
            self.starLbl.SetLabel(str(self.project.info['nbStars']))
            success = True
        if obj == self.localRoot:
            if Path(self.localRoot.Value).is_dir():
                self.project.localRoot = self.localRoot.Value
            else:
                dlg = wx.MessageDialog(self,
                                       message=_translate(
                                           "Could not find folder {directory}, please select a different "
                                           "local root.".format(directory=self.localRoot.Value)
                                       ),
                                       caption="Directory not found",
                                       style=wx.ICON_ERROR)
                self.localRoot.SetValue("")
                self.project.localRoot = ""
                dlg.ShowModal()
            # Set project again to trigger a refresh
            self.project = self.project
            success = True
        if obj == self.description and self.project.editable:
            self.project['description'] = self.description.getValue()
            success = self.project.save()
        if obj == self.visibility and self.project.editable:
            self.project['visibility'] = self.visibility.GetStringSelection().lower()
            success = self.project.save()
        if obj == self.status and self.project.editable:
            retval = self.session.session.put(
                f"https://pavlovia.org/api/v2/experiments/{self.project.id}",
                json={'status2': self.status.GetStringSelection().upper()}
            )
            success = True
        if obj == self.tags and self.project.editable:
            retval = self.session.session.put(
                f"https://pavlovia.org/api/v2/experiments/{self.project.id}",
                json={"keywords": self.tags.GetValue()}
            )
            success = True
        # Clear from update queue
        if obj in self._updateQueue:
            self._updateQueue.remove(obj)

        return success

    def close(self, evt=None):
        if len(self._updateQueue):
            wx.MessageDialog(self, message=_translate(
                "Project info has changed, update online before closing?"
            ), style=wx.YES_NO | wx.CANCEL)



class ProjectFrame(wx.Dialog):

    def __init__(self, app, parent=None, style=None,
                 pos=wx.DefaultPosition, project=None):
        if style is None:
            style = (wx.DEFAULT_DIALOG_STYLE | wx.CENTER |
                     wx.TAB_TRAVERSAL | wx.RESIZE_BORDER)
        if project:
            title = project['name']
        else:
            title = _translate("Project info")
        self.frameType = 'ProjectInfo'
        wx.Dialog.__init__(self, parent, -1, title=title, style=style,
                           size=(700, 500), pos=pos)
        self.app = app
        self.project = project
        self.parent = parent

        self.detailsPanel = DetailsPanel(parent=self, project=self.project)

        self.mainSizer = wx.BoxSizer(wx.VERTICAL)
        self.mainSizer.Add(self.detailsPanel, proportion=1, border=12, flag=wx.EXPAND | wx.ALL)
        self.SetSizerAndFit(self.mainSizer)

        if self.parent:
            self.CenterOnParent()
        self.Layout()


def syncProject(parent, project, file="", closeFrameWhenDone=False):
    """A function to sync the current project (if there is one)

    Returns
    -----------
        1 for success
        0 for fail
        -1 for cancel at some point in the process
    """
    # Error catch logged out
    session = pavlovia.getCurrentSession()
<<<<<<< HEAD
    functions.checkLogin(session)
=======
    if not session or not session.user:
        # If not logged in, prompt to login
        dlg = wx.MessageDialog(None, message=_translate(
            "You are not logged in to Pavlovia. Please log in to sync project."
        ), style=wx.ICON_AUTH_NEEDED | wx.OK | wx.CANCEL)
        dlg.SetOKLabel(_translate("Login..."))
        if dlg.ShowModal() == wx.ID_OK:
            # If they click Login, open login screen
            user = functions.logInPavlovia(None)
            # If they cancelled out of login screen, cancel sync
            if not user:
                return
        else:
            # If they cancel out of login prompt, cancel sync
            return

>>>>>>> 879376af
    # If not in a project, make one
    if project is None:
        # Try to get project id from git files
        projName = pavlovia.getNameWithNamespace(file)
        if projName is not None:
            # If successful, make PavloviaProject from local info
            project = PavloviaProject(projName, localRoot=file)

    if project is None or project.project is None:
        # If project is still None
        msgDlg = wx.MessageDialog(parent,
                               message=_translate("This file doesn't belong to any existing project."),
                               style=wx.OK | wx.CANCEL | wx.CENTER)
        msgDlg.SetOKLabel(_translate("Create a project"))
        if msgDlg.ShowModal() == wx.ID_OK:
            # Get start path and name from builder/coder if possible
            if file:
                file = Path(file)
                name = file.stem
                path = file.parent
            else:
                name = path = ""
            # Open dlg to create new project
            createDlg = sync.CreateDlg(parent,
                                       user=pavlovia.getCurrentSession().user,
                                       name=name,
                                       path=path)
            if createDlg.ShowModal() == wx.ID_OK and createDlg.project is not None:
                project = createDlg.project
            else:
                return
        else:
            return
    # If no local root or dead local root, prompt to make one
    if not project.localRoot or not Path(project.localRoot).is_dir():
        defaultRoot = Path(file).parent

        # Handle missing or invalid local root
        if not project.localRoot or not Path(project.localRoot).is_dir():
            if file and defaultRoot.is_dir():
                # If we have a reference to the current folder, use it
                project.localRoot = defaultRoot
            else:
                # Otherwise, ask user to choose a local root
                if not project.localRoot:
                    # If there is no local root at all, prompt user to make one
                    msg = _translate("Project root folder is not yet specified, specify project root now?")
                else:
                    # If there is a local root but the folder is gone, prompt user to change it
                    msg = _translate("Project root folder does not exist, change project root now?")
                dlg = wx.MessageDialog(parent, message=msg, style=wx.OK | wx.CANCEL)
                # Get response
                if dlg.ShowModal() == wx.ID_OK:
                    dlg = wx.DirDialog(parent, message=_translate("Specify folder..."), defaultPath=str(defaultRoot))
                    if dlg.ShowModal() == wx.ID_OK:
                        project.localRoot = str(dlg.GetPath())
                    else:
                        # If cancelled, cancel sync
                        return
                else:
                    # If they don't want to specify, cancel sync
                    return
    # Assign project to parent frame
    parent.project = project
    # If there is (now) a project, do sync
    if project is not None:
        # Show sync dlg
        dlg = sync.SyncDialog(parent, project)
        # Commit changes
        committed = functions.showCommitDialog(parent, project, initMsg="", infoStream=dlg.status)
        # Cancel sync if commit cancelled
        if committed == -1:
            dlg.status.write(_translate(
                "\n"
                "Sync cancelled by user."
            ))
            dlg.OKbtn.Enable(True)
            return
        # Do sync
        dlg.sync()


class ForkDlg(wx.Dialog):
    """Simple dialog to help choose the location/name of a forked project"""
    # this dialog is working fine, but the API call to fork to a specific
    # namespace doesn't appear to work
    def __init__(self, project, *args, **kwargs):
        wx.Dialog.__init__(self, *args, **kwargs)

        existingName = project.name
        session = pavlovia.getCurrentSession()
        groups = [session.user['username']]
        groups.extend(session.listUserGroups())
        msg = wx.StaticText(self, label="Where shall we fork to?")
        groupLbl = wx.StaticText(self, label="Group:")
        self.groupField = wx.Choice(self, choices=groups)
        nameLbl = wx.StaticText(self, label="Project name:")
        self.nameField = wx.TextCtrl(self, value=project.name)

        fieldsSizer = wx.FlexGridSizer(cols=2, rows=2, vgap=5, hgap=5)
        fieldsSizer.AddMany([groupLbl, self.groupField,
                             nameLbl, self.nameField])

        buttonSizer = wx.BoxSizer(wx.HORIZONTAL)
        buttonSizer.Add(wx.Button(self, id=wx.ID_OK, label="OK"))
        buttonSizer.Add(wx.Button(self, id=wx.ID_CANCEL, label="Cancel"))

        mainSizer = wx.BoxSizer(wx.VERTICAL)
        mainSizer.Add(msg, 1, wx.ALL, 5)
        mainSizer.Add(fieldsSizer, 1, wx.ALL, 5)
        mainSizer.Add(buttonSizer, 1, wx.ALL | wx.ALIGN_RIGHT, 5)

        self.SetSizerAndFit(mainSizer)
        self.Layout()


class ProjectRecreator(wx.Dialog):
    """Use this Dlg to handle the case of a missing (deleted?) remote project
    """

    def __init__(self, project, parent, *args, **kwargs):
        wx.Dialog.__init__(self, parent, *args, **kwargs)
        self.parent = parent
        self.project = project
        existingName = project.name
        msgText = _translate("points to a remote that doesn't exist (deleted?).")
        msgText += (" "+_translate("What shall we do?"))
        msg = wx.StaticText(self, label="{} {}".format(existingName, msgText))
        choices = [_translate("(Re)create a project"),
                   "{} ({})".format(_translate("Point to an different location"),
                                    _translate("not yet supported")),
                   _translate("Forget the local git repository (deletes history keeps files)")]
        self.radioCtrl = wx.RadioBox(self, label='RadioBox', choices=choices,
                                     majorDimension=1)
        self.radioCtrl.EnableItem(1, False)
        self.radioCtrl.EnableItem(2, False)

        mainSizer = wx.BoxSizer(wx.VERTICAL)
        buttonSizer = wx.BoxSizer(wx.HORIZONTAL)
        buttonSizer.Add(wx.Button(self, id=wx.ID_OK, label=_translate("OK")),
                      1, wx.ALL, 5)
        buttonSizer.Add(wx.Button(self, id=wx.ID_CANCEL, label=_translate("Cancel")),
                      1, wx.ALL, 5)
        mainSizer.Add(msg, 1, wx.ALL, 5)
        mainSizer.Add(self.radioCtrl, 1, wx.ALL | wx.ALIGN_CENTER_HORIZONTAL, 5)
        mainSizer.Add(buttonSizer, 1, wx.ALL | wx.ALIGN_RIGHT, 1)

        self.SetSizer(mainSizer)
        self.Layout()

    def ShowModal(self):
        if wx.Dialog.ShowModal(self) == wx.ID_OK:
            choice = self.radioCtrl.GetSelection()
            if choice == 0:
                editor = ProjectEditor(parent=self.parent,
                                       localRoot=self.project.localRoot)
                if editor.ShowModal() == wx.ID_OK:
                    self.project = editor.project
                    return 1  # success!
                else:
                    return -1  # user cancelled
            elif choice == 1:
                raise NotImplementedError("We don't yet support redirecting "
                                          "your project to a new location.")
            elif choice == 2:
                raise NotImplementedError("Deleting the local git repo is not "
                                          "yet implemented")
        else:
            return -1<|MERGE_RESOLUTION|>--- conflicted
+++ resolved
@@ -756,9 +756,6 @@
     """
     # Error catch logged out
     session = pavlovia.getCurrentSession()
-<<<<<<< HEAD
-    functions.checkLogin(session)
-=======
     if not session or not session.user:
         # If not logged in, prompt to login
         dlg = wx.MessageDialog(None, message=_translate(
@@ -775,7 +772,6 @@
             # If they cancel out of login prompt, cancel sync
             return
 
->>>>>>> 879376af
     # If not in a project, make one
     if project is None:
         # Try to get project id from git files

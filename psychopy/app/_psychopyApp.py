--- conflicted
+++ resolved
@@ -353,11 +353,7 @@
             from psychopy.hardware import keyboard
             if keyboard.macPrefsBad:
                 title = _translate("Mac keyboard security")
-<<<<<<< HEAD
-                if platform.mac_ver() < '10.15':
-=======
                 if platform.mac_ver()[0] < '10.15':
->>>>>>> a40e9b71
                     settingName = 'Accessibility'
                     setting = 'Privacy_Accessibility'
                 else:
@@ -369,11 +365,7 @@
                       "the box)?"
                       ).format(settingName)
                 dlg = dialogs.MessageDialog(title=title,
-<<<<<<< HEAD
-                                            msg=msg,
-=======
                                             message=msg,
->>>>>>> a40e9b71
                                             type='Query')
                 resp = dlg.ShowModal()
                 if resp == wx.ID_YES:
@@ -390,15 +382,6 @@
 
                     # Open System Preference
                     workspace.openURL_(NSURL.URLWithString_(sys_pref_link))
-<<<<<<< HEAD
-
-        # Runner captures standard streams until program closed
-        if not self.testMode:
-            self._stdout = sys.stdout = self.runner.stdOut
-            self._stderr = sys.stderr = self.runner.stdOut
-
-=======
->>>>>>> a40e9b71
 
         # send anonymous info to www.psychopy.org/usage.php
         # please don't disable this, it's important for PsychoPy's development

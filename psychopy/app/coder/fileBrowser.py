--- conflicted
+++ resolved
@@ -88,23 +88,23 @@
     """Panel for a file browser.
     """
     fileImgExt = {
-        "..": 'dirup16.png',
-        "\\": 'folder16.png',
-        ".?": 'fileunknown16.png',
-        ".csv": 'filecsv16.png',
-        ".xlsx": 'filecsv16.png',
-        ".xls": 'filecsv16.png',
-        ".tsv": 'filecsv16.png',
-        ".png": 'fileimage16.png',
-        ".jpeg": 'fileimage16.png',
-        ".jpg": 'fileimage16.png',
-        ".bmp": 'fileimage16.png',
-        ".tiff": 'fileimage16.png',
-        ".tif": 'fileimage16.png',
-        ".ppm": 'fileimage16.png',
-        ".gif": 'fileimage16.png',
-        ".py": 'coderpython16.png'
-    }
+            "..": 'dirup16.png',
+            "\\": 'folder16.png',
+            ".?": 'fileunknown16.png',
+            ".csv": 'filecsv16.png',
+            ".xlsx": 'filecsv16.png',
+            ".xls": 'filecsv16.png',
+            ".tsv": 'filecsv16.png',
+            ".png": 'fileimage16.png',
+            ".jpeg": 'fileimage16.png',
+            ".jpg": 'fileimage16.png',
+            ".bmp": 'fileimage16.png',
+            ".tiff": 'fileimage16.png',
+            ".tif": 'fileimage16.png',
+            ".ppm": 'fileimage16.png',
+            ".gif": 'fileimage16.png',
+            ".py": 'coderpython16.png'
+        }
 
     def __init__(self, parent, frame):
         wx.Panel.__init__(self, parent, -1, style=wx.BORDER_NONE)
@@ -124,43 +124,6 @@
             wx.TB_FLAT | wx.TB_NODIVIDER)
         self.toolBar.AdjustForLayoutDirection(16, 300, 300)
         self.toolBar.SetToolBitmapSize((21, 16))
-<<<<<<< HEAD
-=======
-        self.toolBar.SetBackgroundColour(cs['tab_active'])
-        self.toolBar.SetForegroundColour(cs['brws_txt'])
-        self.newFolderTool = self.toolBar.AddTool(
-            wx.ID_ANY,
-            'New Folder',
-            newFolder,
-            "Create a new folder in the current folder",
-            wx.ITEM_NORMAL)
-        self.renameTool = self.toolBar.AddTool(
-            wx.ID_ANY,
-            'Rename',
-            renameBmp,
-            "Rename the selected folder or file",
-            wx.ITEM_NORMAL)
-        self.deleteTool = self.toolBar.AddTool(
-            wx.ID_ANY,
-            'Delete',
-            deleteBmp,
-            "Delete the selected folder or file",
-            wx.ITEM_NORMAL)
-        self.gotoTool = self.toolBar.AddTool(
-            wx.ID_ANY,
-            'Goto',
-            gotoBmp,
-            "Jump to another folder",
-            wx.ITEM_DROPDOWN)
-        self.toolBar.Realize()
-
-        self.Bind(wx.EVT_TOOL, self.OnBrowse, self.gotoTool)
-        self.Bind(aui.EVT_AUITOOLBAR_TOOL_DROPDOWN, self.OnGotoMenu, self.gotoTool)
-        self.Bind(wx.EVT_TOOL, self.OnNewFolderTool, self.newFolderTool)
-        self.Bind(wx.EVT_TOOL, self.OnDeleteTool, self.deleteTool)
-        # self.Bind(wx.EVT_TOOL, self.OnCopyTool, self.copyTool)
-        self.Bind(wx.EVT_TOOL, self.OnRenameTool, self.renameTool)
->>>>>>> 76af7b20
         self.Bind(wx.EVT_MENU, self.OnBrowse, id=ID_GOTO_BROWSE)
         self.Bind(wx.EVT_MENU, self.OnGotoCWD, id=ID_GOTO_CWD)
         self.Bind(wx.EVT_MENU, self.OnGotoFileLocation, id=ID_GOTO_FILE)
@@ -203,11 +166,11 @@
 
         # add columns
         self.fileList.InsertColumn(0, "Name")
-        self.fileList.InsertColumn(1, "Size", wx.LIST_FORMAT_LEFT)
-        # self.fileList.InsertColumn(2, "Modified")
-        self.fileList.SetColumnWidth(0, 200)
-        self.fileList.SetColumnWidth(1, 80)
-        # self.fileList.SetColumnWidth(2, 100)
+        #self.fileList.InsertColumn(1, "Size", wx.LIST_FORMAT_LEFT)
+        #self.fileList.InsertColumn(2, "Modified")
+        self.fileList.SetColumnWidth(0, 280)
+        #self.fileList.SetColumnWidth(1, 80)
+        #self.fileList.SetColumnWidth(2, 100)
 
         self.gotoDir(os.getcwd())
 
@@ -295,18 +258,8 @@
         self.Bind(wx.EVT_TOOL, self.OnRenameTool, self.renameTool)
         self.gotoTool.SetDropdownMenu(self.gotoMenu)
 
-<<<<<<< HEAD
         # Realise
         self.toolBar.Realize()
-=======
-        # add columns
-        self.fileList.InsertColumn(0, "Name")
-        #self.fileList.InsertColumn(1, "Size", wx.LIST_FORMAT_LEFT)
-        #self.fileList.InsertColumn(2, "Modified")
-        self.fileList.SetColumnWidth(0, 280)
-        #self.fileList.SetColumnWidth(1, 80)
-        #self.fileList.SetColumnWidth(2, 100)
->>>>>>> 76af7b20
 
 
     def OnGotoFileLocation(self, evt):

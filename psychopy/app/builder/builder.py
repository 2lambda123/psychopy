# Part of the PsychoPy library
# Copyright (C) 2015 Jonathan Peirce
# Distributed under the terms of the GNU General Public License (GPL).

from __future__ import absolute_import

import wx
from wx.lib import platebtn, scrolledpanel
try:
    from wx.lib import flatnotebook
    from wx import aui
except Exception:
    from wx.lib.agw import flatnotebook
    import wx.lib.agw.aui as aui  # some versions of phoenix
from wx.lib.expando import ExpandoTextCtrl, EVT_ETC_LAYOUT_NEEDED
import wx.stc

import sys
import os
import glob
import copy
import traceback
import codecs
import re
import numpy

<<<<<<< HEAD
try:
    _translate  # is the app-global text translation function defined?
except NameError:
    from .. import localization
    _translate = _translate
=======
from ..localization import _translate
>>>>>>> 4ef1de0f

from . import experiment, components
from .. import stdOutRich, dialogs
from .. import projects
from psychopy import logging
from psychopy.tools.filetools import mergeFolder
from .dialogs import (DlgComponentProperties, DlgExperimentProperties,
                      DlgCodeComponentProperties)

from .flow import FlowPanel
from .utils import FileDropTarget, WindowFrozen


canvasColor = [200, 200, 200]  # in prefs? ;-)
routineTimeColor = wx.Colour(50, 100, 200, 200)
staticTimeColor = wx.Colour(200, 50, 50, 100)
nonSlipFill = wx.Colour(150, 200, 150, 255)
nonSlipEdge = wx.Colour(0, 100, 0, 255)
relTimeFill = wx.Colour(200, 150, 150, 255)
relTimeEdge = wx.Colour(200, 50, 50, 255)
routineFlowColor = wx.Colour(200, 150, 150, 255)
darkgrey = wx.Colour(65, 65, 65, 255)
white = wx.Colour(255, 255, 255, 255)
darkblue = wx.Colour(30, 30, 150, 255)
codeSyntaxOkay = wx.Colour(220, 250, 220, 255)  # light green

# regular expression to check for unescaped '$' to indicate code:
_unescapedDollarSign_re = re.compile(r"^\$|[^\\]\$")

# _localized separates internal (functional) from displayed strings
# long form here allows poedit string discovery
_localized = {
    'Field': _translate('Field'),
    'Default': _translate('Default'),
    'Favorites': _translate('Favorites'),
    'Stimuli': _translate('Stimuli'),
    'Responses': _translate('Responses'),
    'Custom': _translate('Custom'),
    'I/O': _translate('I/O'),
    'Add to favorites': _translate('Add to favorites'),
    'Remove from favorites': _translate('Remove from favorites')}


class RoutineCanvas(wx.ScrolledWindow):
    """Represents a single routine (used as page in RoutinesNotebook)"""

    def __init__(self, notebook, id=-1, routine=None):
        """This window is based heavily on the PseudoDC demo of wxPython
        """
        wx.ScrolledWindow.__init__(
            self, notebook, id, (0, 0), style=wx.SUNKEN_BORDER)

        self.SetBackgroundColour(canvasColor)
        self.notebook = notebook
        self.frame = notebook.frame
        self.app = self.frame.app
        self.dpi = self.app.dpi
        self.lines = []
        self.maxWidth = 15 * self.dpi
        self.maxHeight = 15 * self.dpi
        self.x = self.y = 0
        self.curLine = []
        self.drawing = False
        self.drawSize = self.app.prefs.appData['routineSize']
        # auto-rescale based on number of components and window size is jumpy
        # when switch between routines of diff drawing sizes
        self.iconSize = (24, 24, 48)[self.drawSize]  # only 24, 48 so far
        self.fontBaseSize = (800, 900, 1000)[self.drawSize]  # depends on OS?

        self.SetVirtualSize((self.maxWidth, self.maxHeight))
        self.SetScrollRate(self.dpi / 4, self.dpi / 4)

        self.routine = routine
        self.yPositions = None
        self.yPosTop = (25, 40, 60)[self.drawSize]
        # the step in Y between each component
        self.componentStep = (25, 32, 50)[self.drawSize]
        self.timeXposStart = (150, 150, 200)[self.drawSize]
        # the left hand edge of the icons:
        _scale = (1.3, 1.5, 1.5)[self.drawSize]
        self.iconXpos = self.timeXposStart - self.iconSize * _scale
        self.timeXposEnd = self.timeXposStart + 400  # onResize() overrides

        # create a PseudoDC to record our drawing
        self.pdc = wx.PseudoDC()
        self.pen_cache = {}
        self.brush_cache = {}
        # vars for handling mouse clicks
        self.dragid = -1
        self.lastpos = (0, 0)
        # use the ID of the drawn icon to retrieve component name:
        self.componentFromID = {}
        self.contextMenuItems = ['edit', 'remove', 'move to top', 'move up',
                                 'move down', 'move to bottom']
        # labels are only for display, and allow localization
        self.contextMenuLabels = {k: _translate(k)
                                  for k in self.contextMenuItems}
        self.contextItemFromID = {}
        self.contextIDFromItem = {}
        for item in self.contextMenuItems:
            id = wx.NewId()
            self.contextItemFromID[id] = item
            self.contextIDFromItem[item] = id

        self.redrawRoutine()

        self.Bind(wx.EVT_PAINT, self.OnPaint)
        self.Bind(wx.EVT_ERASE_BACKGROUND, lambda x: None)
        self.Bind(wx.EVT_MOUSE_EVENTS, self.OnMouse)
        self.Bind(wx.EVT_SIZE, self.onResize)
        # crashes if drop on OSX:
        # self.SetDropTarget(FileDropTarget(builder = self.frame))

    def onResize(self, event):
        self.sizePix = event.GetSize()
        self.timeXposStart = (150, 150, 200)[self.drawSize]
        self.timeXposEnd = self.sizePix[0] - (60, 80, 100)[self.drawSize]
        self.redrawRoutine()  # then redraw visible

    def ConvertEventCoords(self, event):
        xView, yView = self.GetViewStart()
        xDelta, yDelta = self.GetScrollPixelsPerUnit()
        return (event.GetX() + (xView * xDelta),
                event.GetY() + (yView * yDelta))

    def OffsetRect(self, r):
        """Offset the rectangle, r, to appear in the given pos in the window
        """
        xView, yView = self.GetViewStart()
        xDelta, yDelta = self.GetScrollPixelsPerUnit()
        r.OffsetXY(-(xView * xDelta), -(yView * yDelta))

    def OnMouse(self, event):
        if event.LeftDown():
            x, y = self.ConvertEventCoords(event)
            icons = self.pdc.FindObjectsByBBox(x, y)
            if len(icons):
                self.editComponentProperties(
                    component=self.componentFromID[icons[0]])
        elif event.RightDown():
            x, y = self.ConvertEventCoords(event)
            icons = self.pdc.FindObjectsByBBox(x, y)
            menuPos = event.GetPosition()
            if self.app.prefs.builder['topFlow']:
                # width of components panel
                menuPos[0] += self.frame.componentButtons.GetSize()[0]
                # height of flow panel
                menuPos[1] += self.frame.flowPanel.GetSize()[1]
            if len(icons):
                self._menuComponent = self.componentFromID[icons[0]]
                self.showContextMenu(self._menuComponent, xy=menuPos)
        elif event.Dragging() or event.LeftUp():
            if self.dragid != -1:
                pass
            if event.LeftUp():
                pass

    def showContextMenu(self, component, xy):
        menu = wx.Menu()
        for item in self.contextMenuItems:
            id = self.contextIDFromItem[item]
            menu.Append(id, self.contextMenuLabels[item])
            wx.EVT_MENU(menu, id, self.onContextSelect)
        self.frame.PopupMenu(menu, xy)
        menu.Destroy()  # destroy to avoid mem leak

    def onContextSelect(self, event):
        """Perform a given action on the component chosen
        """
        op = self.contextItemFromID[event.GetId()]
        component = self._menuComponent
        r = self.routine
        if op == 'edit':
            self.editComponentProperties(component=component)
        elif op == 'remove':
            r.removeComponent(component)
            self.frame.addToUndoStack(
                "REMOVE `%s` from Routine" % (component.params['name'].val))
            self.frame.exp.namespace.remove(component.params['name'].val)
        elif op.startswith('move'):
            lastLoc = r.index(component)
            r.remove(component)
            if op == 'move to top':
                r.insert(0, component)
            if op == 'move up':
                r.insert(lastLoc - 1, component)
            if op == 'move down':
                r.insert(lastLoc + 1, component)
            if op == 'move to bottom':
                r.append(component)
            self.frame.addToUndoStack("MOVED `%s`" %
                                      component.params['name'].val)
        self.redrawRoutine()
        self._menuComponent = None

    def OnPaint(self, event):
        # Create a buffered paint DC.  It will create the real
        # wx.PaintDC and then blit the bitmap to it when dc is
        # deleted.
        dc = wx.GCDC(wx.BufferedPaintDC(self))
        # we need to clear the dc BEFORE calling PrepareDC
        bg = wx.Brush(self.GetBackgroundColour())
        dc.SetBackground(bg)
        dc.Clear()
        # use PrepareDC to set position correctly
        self.PrepareDC(dc)
        # create a clipping rect from our position and size
        # and the Update Region
        xv, yv = self.GetViewStart()
        dx, dy = self.GetScrollPixelsPerUnit()
        x, y = (xv * dx, yv * dy)
        rgn = self.GetUpdateRegion()
        rgn.Offset(x, y)
        r = rgn.GetBox()
        # draw to the dc using the calculated clipping rect
        self.pdc.DrawToDCClipped(dc, r)

    def redrawRoutine(self):
        self.pdc.Clear()  # clear the screen
        self.pdc.RemoveAll()  # clear all objects (icon buttons)

        self.pdc.BeginDrawing()

        # work out where the component names and icons should be from name
        # lengths
        self.setFontSize(self.fontBaseSize / self.dpi, self.pdc)
        longest = 0
        w = 50
        for comp in self.routine:
            name = comp.params['name'].val
            if len(name) > longest:
                longest = len(name)
                w = self.GetFullTextExtent(name)[0]
        self.timeXpos = w + (50, 50, 90)[self.drawSize]

        # separate components according to whether they are drawn in separate
        # row
        rowComponents = []
        staticCompons = []
        for n, component in enumerate(self.routine):
            if component.type == 'Static':
                staticCompons.append(component)
            else:
                rowComponents.append(component)

        # draw static, time grid, normal (row) comp:
        yPos = self.yPosTop
        yPosBottom = yPos + len(rowComponents) * self.componentStep
        # draw any Static Components first (below the grid)
        for component in staticCompons:
            bottom = max(yPosBottom, self.GetSize()[1])
            self.drawStatic(self.pdc, component, yPos, bottom)
        self.drawTimeGrid(self.pdc, yPos, yPosBottom)
        # normal components, one per row
        for component in rowComponents:
            self.drawComponent(self.pdc, component, yPos)
            yPos += self.componentStep

        # the 50 allows space for labels below the time axis
        self.SetVirtualSize((self.maxWidth, yPos + 50))
        self.pdc.EndDrawing()
        self.Refresh()  # refresh the visible window after drawing (OnPaint)

    def getMaxTime(self):
        """Return the max time to be drawn in the window
        """
        maxTime, nonSlip = self.routine.getMaxTime()
        if self.routine.hasOnlyStaticComp():
            maxTime = int(maxTime) + 1.0
        return maxTime

    def drawTimeGrid(self, dc, yPosTop, yPosBottom, labelAbove=True):
        """Draws the grid of lines and labels the time axes
        """
        tMax = self.getMaxTime() * 1.1
        xScale = self.getSecsPerPixel()
        xSt = self.timeXposStart
        xEnd = self.timeXposEnd

        # dc.SetId(wx.NewId())
        dc.SetPen(wx.Pen(wx.Colour(0, 0, 0, 150)))
        # draw horizontal lines on top and bottom
        dc.DrawLine(x1=xSt, y1=yPosTop,
                    x2=xEnd, y2=yPosTop)
        dc.DrawLine(x1=xSt, y1=yPosBottom,
                    x2=xEnd, y2=yPosBottom)
        # draw vertical time points
        # gives roughly 1/10 the width, but in rounded to base 10 of
        # 0.1,1,10...
        unitSize = 10**numpy.ceil(numpy.log10(tMax * 0.8)) / 10.0
        if tMax / unitSize < 3:
            # gives units of 2 (0.2,2,20)
            unitSize = 10**numpy.ceil(numpy.log10(tMax * 0.8)) / 50.0
        elif tMax / unitSize < 6:
            # gives units of 5 (0.5,5,50)
            unitSize = 10**numpy.ceil(numpy.log10(tMax * 0.8)) / 20.0
        for lineN in range(int(numpy.floor(tMax / unitSize))):
            # vertical line:
            dc.DrawLine(xSt + lineN * unitSize / xScale, yPosTop - 4,
                        xSt + lineN * unitSize / xScale, yPosBottom + 4)
            # label above:
            dc.DrawText('%.2g' % (lineN * unitSize), xSt + lineN *
                        unitSize / xScale - 4, yPosTop - 20)
            if yPosBottom > 300:
                # if bottom of grid is far away then draw labels here too
                dc.DrawText('%.2g' % (lineN * unitSize), xSt + lineN *
                            unitSize / xScale - 4, yPosBottom + 10)
        # add a label
        self.setFontSize(self.fontBaseSize / self.dpi, dc)
        # y is y-half height of text
        dc.DrawText('t (sec)', xEnd + 5, yPosTop -
                    self.GetFullTextExtent('t')[1] / 2.0)
        # or draw bottom labels only if scrolling is turned on, virtual size >
        # available size?
        if yPosBottom > 300:
            # if bottom of grid is far away then draw labels there too
            # y is y-half height of text
            dc.DrawText('t (sec)', xEnd + 5, yPosBottom -
                        self.GetFullTextExtent('t')[1] / 2.0)

    def setFontSize(self, size, dc):
        font = self.GetFont()
        font.SetPointSize(size)
        dc.SetFont(font)

    def drawStatic(self, dc, component, yPosTop, yPosBottom):
        """draw a static (ISI) component box"""
        # set an id for the region of this component (so it can
        # act as a button). see if we created this already.
        id = None
        for key in self.componentFromID.keys():
            if self.componentFromID[key] == component:
                id = key
        if not id:  # then create one and add to the dict
            id = wx.NewId()
            self.componentFromID[id] = component
        dc.SetId(id)
        # deduce start and stop times if possible
        startTime, duration, nonSlipSafe = component.getStartAndDuration()
        # ensure static comps are clickable (even if $code start or duration)
        unknownTiming = False
        if startTime is None:
            startTime = 0
            unknownTiming = True
        if duration is None:
            duration = 0  # minimal extent ensured below
            unknownTiming = True
        # calculate rectangle for component
        xScale = self.getSecsPerPixel()
        dc.SetPen(wx.Pen(wx.Colour(200, 100, 100, 0), style=wx.TRANSPARENT))
        dc.SetBrush(wx.Brush(staticTimeColor))
        xSt = self.timeXposStart + startTime / xScale
        w = duration / xScale + 1  # +1 b/c border alpha=0 in dc.SetPen
        w = max(min(w, 10000), 2)  # ensure 2..10000 pixels
        h = yPosBottom - yPosTop
        # name label, position:
        name = component.params['name'].val  # "ISI"
        if unknownTiming:
            # flag it as not literally represented in time, e.g., $code
            # duration
            name += ' ???'
        nameW, nameH = self.GetFullTextExtent(name)[0:2]
        x = xSt + w / 2
        staticLabelTop = (0, 50, 60)[self.drawSize]
        y = staticLabelTop - nameH * 3
        fullRect = wx.Rect(x - 20, y, nameW, nameH)
        # draw the rectangle, draw text on top:
        dc.DrawRectangle(xSt, yPosTop - nameH * 4, w, h + nameH * 5)
        dc.DrawText(name, x - nameW / 2, y)
        # update bounds to include time bar
        fullRect.Union(wx.Rect(xSt, yPosTop, w, h))
        dc.SetIdBounds(id, fullRect)

    def drawComponent(self, dc, component, yPos):
        """Draw the timing of one component on the timeline"""
        # set an id for the region of this component (so it
        # can act as a button). see if we created this already
        id = None
        for key in self.componentFromID.keys():
            if self.componentFromID[key] == component:
                id = key
        if not id:  # then create one and add to the dict
            id = wx.NewId()
            self.componentFromID[id] = component
        dc.SetId(id)

        iconYOffset = (6, 6, 0)[self.drawSize]
        thisIcon = components.icons[component.getType()][str(
            self.iconSize)]  # getType index 0 is main icon
        dc.DrawBitmap(thisIcon, self.iconXpos, yPos + iconYOffset, True)
        fullRect = wx.Rect(self.iconXpos, yPos,
                           thisIcon.GetWidth(), thisIcon.GetHeight())

        self.setFontSize(self.fontBaseSize / self.dpi, dc)

        name = component.params['name'].val
        # get size based on text
        w, h = self.GetFullTextExtent(name)[0:2]
        # draw text
        _base = (self.iconSize, self.iconSize, 10)[self.drawSize]
        x = self.iconXpos - self.dpi / 10 - w + _base
        _adjust = (5, 5, -2)[self.drawSize]
        y = yPos + thisIcon.GetHeight() / 2 - h / 2 + _adjust
        dc.DrawText(name, x - 20, y)
        fullRect.Union(wx.Rect(x - 20, y, w, h))

        # deduce start and stop times if possible
        startTime, duration, nonSlipSafe = component.getStartAndDuration()
        # draw entries on timeline (if they have some time definition)
        if startTime != None and duration != None:
            # then we can draw a sensible time bar!
            xScale = self.getSecsPerPixel()
            dc.SetPen(wx.Pen(wx.Colour(200, 100, 100, 0),
                             style=wx.TRANSPARENT))
            dc.SetBrush(wx.Brush(routineTimeColor))
            hSize = (3.5, 2.75, 2)[self.drawSize]
            yOffset = (3, 3, 0)[self.drawSize]
            h = self.componentStep / hSize
            xSt = self.timeXposStart + startTime / xScale
            w = duration / xScale + 1
            if w > 10000:
                w = 10000  # limit width to 10000 pixels!
            if w < 2:
                w = 2  # make sure at least one pixel shows
            dc.DrawRectangle(xSt, y + yOffset, w, h)
            # update bounds to include time bar
            fullRect.Union(wx.Rect(xSt, y + yOffset, w, h))
        dc.SetIdBounds(id, fullRect)

    def editComponentProperties(self, event=None, component=None):
        # we got here from a wx.button press (rather than our own drawn icons)
        if event:
            componentName = event.EventObject.GetName()
            component = self.routine.getComponentFromName(componentName)
        # does this component have a help page?
        if hasattr(component, 'url'):
            helpUrl = component.url
        else:
            helpUrl = None
        old_name = component.params['name'].val
        # check current timing settings of component (if it changes we
        # need to update views)
        initialTimings = component.getStartAndDuration()
        # create the dialog
        if isinstance(component, components.code.CodeComponent):
            _Dlg = DlgCodeComponentProperties
        else:
            _Dlg = DlgComponentProperties
        dlg = _Dlg(frame=self.frame,
                   title=component.params['name'].val + ' Properties',
                   params=component.params,
                   order=component.order, helpUrl=helpUrl, editing=True)
        if dlg.OK:
            if component.getStartAndDuration() != initialTimings:
                self.redrawRoutine()  # need to refresh timings section
                self.Refresh()  # then redraw visible
                self.frame.flowPanel.draw()
                # self.frame.flowPanel.Refresh()
            elif component.params['name'].val != old_name:
                self.redrawRoutine()  # need to refresh name
            self.frame.exp.namespace.remove(old_name)
            self.frame.exp.namespace.add(component.params['name'].val)
            self.frame.addToUndoStack("EDIT `%s`" %
                                      component.params['name'].val)

    def getSecsPerPixel(self):
        pixels = float(self.timeXposEnd - self.timeXposStart)
        return self.getMaxTime() / pixels


class RoutinesNotebook(aui.AuiNotebook):
    """A notebook that stores one or more routines
    """

    def __init__(self, frame, id=-1):
        self.frame = frame
        self.app = frame.app
        self.routineMaxSize = 2
        self.appData = self.app.prefs.appData
        aui.AuiNotebook.__init__(self, frame, id)

        self.Bind(aui.EVT_AUINOTEBOOK_PAGE_CLOSE, self.onClosePane)
        if not hasattr(self.frame, 'exp'):
            return  # we haven't yet added an exp

    def getCurrentRoutine(self):
        routinePage = self.getCurrentPage()
        if routinePage:
            return routinePage.routine
        else:  # no routine page
            return None

    def setCurrentRoutine(self, routine):
        for ii in range(self.GetPageCount()):
            if routine is self.GetPage(ii).routine:
                self.SetSelection(ii)

    def getCurrentPage(self):
        if self.GetSelection() >= 0:
            return self.GetPage(self.GetSelection())
        else:  # there are no routine pages
            return None

    def addRoutinePage(self, routineName, routine):
        #        routinePage = RoutinePage(parent=self, routine=routine)
        routinePage = RoutineCanvas(notebook=self, routine=routine)
        self.AddPage(routinePage, routineName)

    def removePages(self):
        for ii in range(self.GetPageCount()):
            currId = self.GetSelection()
            self.DeletePage(currId)

    def createNewRoutine(self, returnName=False):
        msg = _translate("What is the name for the new Routine? "
                         "(e.g. instr, trial, feedback)")
        dlg = wx.TextEntryDialog(self, message=msg,
                                 caption=_translate('New Routine'))
        exp = self.frame.exp
        routineName = None
        if dlg.ShowModal() == wx.ID_OK:
            routineName = dlg.GetValue()
            # silently auto-adjust the name to be valid, and register in the
            # namespace:
            routineName = exp.namespace.makeValid(
                routineName, prefix='routine')
            exp.namespace.add(routineName)  # add to the namespace
            exp.addRoutine(routineName)  # add to the experiment
            # then to the notebook:
            self.addRoutinePage(routineName, exp.routines[routineName])
            self.frame.addToUndoStack("NEW Routine `%s`" % routineName)
        dlg.Destroy()
        if returnName:
            return routineName

    def onClosePane(self, event=None):
        """Close the pane and remove the routine from the exp
        """
        routine = self.GetPage(event.GetSelection()).routine
        name = routine.name
        # update experiment object, namespace, and flow window (if this is
        # being used)
        if name in self.frame.exp.routines.keys():
            # remove names of the routine and its components from namespace
            _nsp = self.frame.exp.namespace
            for c in self.frame.exp.routines[name]:
                _nsp.remove(c.params['name'].val)
            _nsp.remove(self.frame.exp.routines[name].name)
            del self.frame.exp.routines[name]
        if routine in self.frame.exp.flow:
            self.frame.exp.flow.removeComponent(routine)
            self.frame.flowPanel.draw()
        self.frame.addToUndoStack("REMOVE Routine `%s`" % (name))

    def increaseSize(self, event=None):
        self.appData['routineSize'] = min(
            self.routineMaxSize, self.appData['routineSize'] + 1)
        with WindowFrozen(self):
            self.redrawRoutines()

    def decreaseSize(self, event=None):
        self.appData['routineSize'] = max(0, self.appData['routineSize'] - 1)
        with WindowFrozen(self):
            self.redrawRoutines()

    def redrawRoutines(self):
        """Removes all the routines, adds them back (alphabetical order),
        sets current back to orig
        """
        currPage = self.GetSelection()
        self.removePages()
        displayOrder = sorted(self.frame.exp.routines.keys())  # alphabetical
        for routineName in displayOrder:
            self.addRoutinePage(
                routineName, self.frame.exp.routines[routineName])
        if currPage > -1:
            self.SetSelection(currPage)


class ComponentsPanel(scrolledpanel.ScrolledPanel):

    def __init__(self, frame, id=-1):
        """A panel that displays available components.
        """
        self.frame = frame
        self.app = frame.app
        self.dpi = self.app.dpi
        if self.app.prefs.app['largeIcons']:
            panelWidth = 3 * 48 + 50
        else:
            panelWidth = 3 * 24 + 50
        scrolledpanel.ScrolledPanel.__init__(
            self, frame, id, size=(panelWidth, 10 * self.dpi))
        self.sizer = wx.BoxSizer(wx.VERTICAL)
        self.components = experiment.getAllComponents(
            self.app.prefs.builder['componentsFolders'])
        categories = ['Favorites']
        categories.extend(components.getAllCategories(
            self.app.prefs.builder['componentsFolders']))
        # get rid of hidden components
        for hiddenComp in self.frame.prefs['hiddenComponents']:
            if hiddenComp in self.components:
                del self.components[hiddenComp]
        # also remove settings - that's in toolbar not components panel
        del self.components['SettingsComponent']
        # get favorites
        self.favorites = FavoriteComponents(componentsPanel=self)
        # create labels and sizers for each category
        self.componentFromID = {}
        self.panels = {}
        # to keep track of the objects (sections and section labels)
        # within the main sizer
        self.sizerList = []

        for categ in categories:
            # Localized labels on PlateButton may be corrupted in Ubuntu.
            if sys.platform.startswith('linux'):
                label = categ
            else:
                if categ in _localized.keys():
                    label = _localized[categ]
                else:
                    label = categ
            _style = platebtn.PB_STYLE_DROPARROW
            sectionBtn = platebtn.PlateButton(self, -1, label,
                                              style=_style, name=categ)
            # mouse event must be bound like this
            sectionBtn.Bind(wx.EVT_LEFT_DOWN, self.onSectionBtn)
            # mouse event must be bound like this
            sectionBtn.Bind(wx.EVT_RIGHT_DOWN, self.onSectionBtn)
            if self.app.prefs.app['largeIcons']:
                self.panels[categ] = wx.FlexGridSizer(cols=1)
            else:
                self.panels[categ] = wx.FlexGridSizer(cols=2)
            self.sizer.Add(sectionBtn, flag=wx.EXPAND)
            self.sizerList.append(sectionBtn)
            self.sizer.Add(self.panels[categ], flag=wx.ALIGN_CENTER)
            self.sizerList.append(self.panels[categ])
        self.makeComponentButtons()
        self._rightClicked = None
        # start all except for Favorites collapsed
        for section in categories[1:]:
            self.toggleSection(self.panels[section])

        self.Bind(wx.EVT_SIZE, self.on_resize)
        self.SetSizer(self.sizer)
        self.SetAutoLayout(True)
        self.SetupScrolling()
        self.SetDropTarget(FileDropTarget(builder=self.frame))

    def on_resize(self, event):
        if self.app.prefs.app['largeIcons']:
            cols = self.GetClientSize()[0] / 58
        else:
            cols = self.GetClientSize()[0] / 34
        for category in self.panels.values():
            category.SetCols(max(1, cols))

    def makeFavoriteButtons(self):
        # add a copy of each favorite to that panel first
        for thisName in self.favorites.getFavorites():
            self.addComponentButton(thisName, self.panels['Favorites'])

    def makeComponentButtons(self):
        """Make all the components buttons, including favorites
        """
        self.makeFavoriteButtons()
        # then add another copy for each category that the component itself
        # lists
        for thisName in self.components.keys():
            thisComp = self.components[thisName]
            # NB thisComp is a class - we can't use its methods/attribs until
            # it is an instance
            for category in thisComp.categories:
                panel = self.panels[category]
                self.addComponentButton(thisName, panel)

    def addComponentButton(self, name, panel):
        """Create a component button and add it to a specific panel's sizer
        """
        thisComp = self.components[name]
        shortName = name
        for redundant in ['component', 'Component']:
            if redundant in name:
                shortName = name.replace(redundant, "")
        if self.app.prefs.app['largeIcons']:
            thisIcon = components.icons[name][
                '48add']  # index 1 is the 'add' icon
        else:
            thisIcon = components.icons[name][
                '24add']  # index 1 is the 'add' icon
        btn = wx.BitmapButton(self, -1, thisIcon,
                              size=(thisIcon.GetWidth() + 10,
                                    thisIcon.GetHeight() + 10),
                              name=thisComp.__name__)
        if name in components.tooltips:
            thisTip = components.tooltips[name]
        else:
            thisTip = shortName
        btn.SetToolTip(wx.ToolTip(thisTip))
        self.componentFromID[btn.GetId()] = name
        # use btn.bind instead of self.Bind in oder to trap event here
        btn.Bind(wx.EVT_RIGHT_DOWN, self.onRightClick)
        self.Bind(wx.EVT_BUTTON, self.onClick, btn)
        # ,wx.EXPAND|wx.ALIGN_CENTER )
        panel.Add(btn, proportion=0, flag=wx.ALIGN_RIGHT)

    def onSectionBtn(self, evt):
        if hasattr(evt, 'GetString'):
            buttons = self.panels[evt.GetString()]
        else:
            btn = evt.GetEventObject()
            buttons = self.panels[btn.GetName()]
        self.toggleSection(buttons)

    def toggleSection(self, section):
        ii = self.sizerList.index(section)
        self.sizer.Show(ii, not self.sizer.IsShown(ii))  # ie toggle this item
        self.sizer.Layout()
        self.SetupScrolling()

    def getIndexInSizer(self, obj, sizer):
        """Find index of an item within a sizer (to see if it's there
        or to toggle visibility)
        WX sizers don't (as of v2.8.11) have a way to find the index of
        their contents. This method helps get around that.
        """
        # if the obj is itself a sizer (e.g. within the main sizer then
        # we can't even use sizer.Children (as far as I can work out)
        # so we keep a list to track the contents.
        # for the main sizer we kept track of everything with a list:
        if sizer == self.sizer:
            return self.sizerList.index(obj)
        else:
            # let's just hope the
            index = None
            for ii, child in enumerate(sizer.Children):
                if child.GetWindow() == obj:
                    index = ii
                    break
            return index

    def onRightClick(self, evt):
        btn = evt.GetEventObject()
        self._rightClicked = btn
        index = self.getIndexInSizer(btn, self.panels['Favorites'])
        if index is None:
            # not currently in favs
            msg = "Add to favorites"
            function = self.onAddToFavorites
        else:
            # is currently in favs
            msg = "Remove from favorites"
            function = self.onRemFromFavorites
        menu = wx.Menu()
        id = wx.NewId()
        menu.Append(id, _localized[msg])
        wx.EVT_MENU(menu, id, function)
        # where to put the context menu
        x, y = evt.GetPosition()  # this is position relative to object
        xBtn, yBtn = evt.GetEventObject().GetPosition()
        self.PopupMenu(menu, (x + xBtn, y + yBtn))
        menu.Destroy()  # destroy to avoid mem leak

    def onClick(self, evt):
        # get name of current routine
        currRoutinePage = self.frame.routinePanel.getCurrentPage()
        if not currRoutinePage:
            msg = _translate("Create a routine (Experiment menu) "
                             "before adding components")
            dialogs.MessageDialog(self, msg, type='Info',
                                  title=_translate('Error')).ShowModal()
            return False
        currRoutine = self.frame.routinePanel.getCurrentRoutine()
        # get component name
        newClassStr = self.componentFromID[evt.GetId()]
        componentName = newClassStr.replace('Component', '')
        newCompClass = self.components[newClassStr]
        newComp = newCompClass(parentName=currRoutine.name,
                               exp=self.frame.exp)
        # does this component have a help page?
        if hasattr(newComp, 'url'):
            helpUrl = newComp.url
        else:
            helpUrl = None
        # create component template
        if componentName == 'Code':
            _Dlg = DlgCodeComponentProperties
        else:
            _Dlg = DlgComponentProperties
        dlg = _Dlg(frame=self.frame, title=componentName + ' Properties',
                   params=newComp.params, order=newComp.order,
                   helpUrl=helpUrl)

        compName = newComp.params['name']
        if dlg.OK:
            currRoutine.addComponent(newComp)  # add to the actual routing
            namespace = self.frame.exp.namespace
            newComp.params['name'].val = namespace.makeValid(
                newComp.params['name'].val)
            namespace.add(newComp.params['name'].val)
            # update the routine's view with the new component too
            currRoutinePage.redrawRoutine()
            self.frame.addToUndoStack(
                "ADD `%s` to `%s`" % (compName, currRoutine.name))
            wasNotInFavs = (not newClassStr in self.favorites.getFavorites())
            self.favorites.promoteComponent(newClassStr, 1)
            # was that promotion enough to be a favorite?
            if wasNotInFavs and newClassStr in self.favorites.getFavorites():
                self.addComponentButton(newClassStr, self.panels['Favorites'])
                self.sizer.Layout()
        return True

    def onAddToFavorites(self, evt=None, btn=None):
        if btn is None:
            btn = self._rightClicked
        if btn.Name not in self.favorites.getFavorites():
            # check we aren't duplicating
            self.favorites.makeFavorite(btn.Name)
            self.addComponentButton(btn.Name, self.panels['Favorites'])
        self.sizer.Layout()
        self._rightClicked = None

    def onRemFromFavorites(self, evt=None, btn=None):
        if btn is None:
            btn = self._rightClicked
        index = self.getIndexInSizer(btn, self.panels['Favorites'])
        if index is None:
            pass
        else:
            self.favorites.setLevel(btn.Name, -100)
            btn.Destroy()
        self.sizer.Layout()
        self._rightClicked = None


class FavoriteComponents(object):

    def __init__(self, componentsPanel, threshold=20, neutral=0):
        super(FavoriteComponents, self).__init__()
        self.threshold = 20
        self.neutral = 0
        self.panel = componentsPanel
        self.frame = componentsPanel.frame
        self.app = self.frame.app
        self.prefs = self.app.prefs
        self.currentLevels = self.prefs.appDataCfg['builder']['favComponents']
        self.setDefaults()

    def setDefaults(self):
        # set those that are favorites by default
        for comp in ('ImageComponent', 'KeyboardComponent',
                     'SoundComponent', 'TextComponent'):
            if comp not in self.currentLevels.keys():
                self.currentLevels[comp] = self.threshold
        for comp in self.panel.components.keys():
            if comp not in self.currentLevels.keys():
                self.currentLevels[comp] = self.neutral

    def makeFavorite(self, compName):
        """Set the value of this component to an arbitrary high value (10000)
        """
        self.currentLevels[compName] = 10000

    def promoteComponent(self, compName, value=1):
        """Promote this component by a certain value (negative to demote)
        """
        self.currentLevels[compName] += value

    def setLevel(self, compName, value=0):
        """Set the level to neutral (0) favourite (20?) or banned (-1000?)
        """
        self.currentLevels[compName] = value

    def getFavorites(self):
        """Returns a list of favorite components. Each must have level greater
        than the threshold and there will be not more than
        max length prefs['builder']['maxFavorites']
        """
        sortedVals = sorted(self.currentLevels.items(),
                            key=lambda x: x[1], reverse=True)
        favorites = []
        maxFav = self.prefs.builder['maxFavorites']
        for name, level in sortedVals:
            # this has been explicitly requested (or REALLY liked!)
            if level >= 10000:
                favorites.append(name)
            elif level >= self.threshold and len(favorites) < maxFav:
                favorites.append(name)
            else:
                # either we've run out of levels>10000 or exceeded maxFavs or
                # run out of level >= thresh
                break
        return favorites


class BuilderFrame(wx.Frame):

    def __init__(self, parent, id=-1, title='PsychoPy (Experiment Builder)',
                 pos=wx.DefaultPosition, fileName=None, frameData=None,
                 style=wx.DEFAULT_FRAME_STYLE, app=None):

        if fileName is not None:
            fileName = fileName.decode(sys.getfilesystemencoding())

        self.app = app
        self.dpi = self.app.dpi
        # things the user doesn't set like winsize etc:
        self.appData = self.app.prefs.appData['builder']
        # things about the builder that the user can set:
        self.prefs = self.app.prefs.builder
        self.appPrefs = self.app.prefs.app
        self.paths = self.app.prefs.paths
        self.IDs = self.app.IDs
        self.frameType = 'builder'
        self.filename = fileName

        if fileName in self.appData['frames'].keys():
            self.frameData = self.appData['frames'][fileName]
        else:  # work out a new frame size/location
            dispW, dispH = self.app.getPrimaryDisplaySize()
            default = self.appData['defaultFrame']
            default['winW'] = int(dispW * 0.75)
            default['winH'] = int(dispH * 0.75)
            if default['winX'] + default['winW'] > dispW:
                default['winX'] = 5
            if default['winY'] + default['winH'] > dispH:
                default['winY'] = 5
            self.frameData = dict(self.appData['defaultFrame'])  # copy
            # increment default for next frame
            default['winX'] += 10
            default['winY'] += 10

        # we didn't have the key or the win was minimized / invalid
        if self.frameData['winH'] == 0 or self.frameData['winW'] == 0:

            self.frameData['winX'], self.frameData['winY'] = (0, 0)
            usingDefaultSize = True
        else:
            usingDefaultSize = False
        if self.frameData['winY'] < 20:
            self.frameData['winY'] = 20
        wx.Frame.__init__(self, parent=parent, id=id, title=title,
                          pos=(int(self.frameData['winX']), int(
                              self.frameData['winY'])),
                          size=(int(self.frameData['winW']), int(
                              self.frameData['winH'])),
                          style=style)
        self.Bind(wx.EVT_CLOSE, self.closeFrame)
        self.panel = wx.Panel(self)
        # create icon
        if sys.platform != 'darwin':
            # doesn't work on darwin and not necessary: handled by app bundle
            iconFile = os.path.join(self.paths['resources'], 'psychopy.ico')
            if os.path.isfile(iconFile):
                self.SetIcon(wx.Icon(iconFile, wx.BITMAP_TYPE_ICO))

        # create our panels
        self.flowPanel = FlowPanel(frame=self)
        self.routinePanel = RoutinesNotebook(self)
        self.componentButtons = ComponentsPanel(self)
        # menus and toolbars
        self.makeToolbar()
        self.makeMenus()
        self.CreateStatusBar()
        self.SetStatusText("")

        # setup universal shortcuts
        accelTable = self.app.makeAccelTable()
        self.SetAcceleratorTable(accelTable)

        # set stdout to correct output panel
        self.stdoutOrig = sys.stdout
        self.stderrOrig = sys.stderr
        self.stdoutFrame = stdOutRich.StdOutFrame(
            parent=self, app=self.app, size=(700, 300))

        # setup a default exp
        if fileName != None and os.path.isfile(fileName):
            self.fileOpen(filename=fileName, closeCurrent=False)
        else:
            self.lastSavedCopy = None
            # don't try to close before opening
            self.fileNew(closeCurrent=False)
        self.updateReadme()

        # control the panes using aui manager
        self._mgr = aui.AuiManager(self)
        self._mgr.AddPane(self.routinePanel,
                          aui.AuiPaneInfo().
                          Name("Routines").Caption("Routines").
                          CloseButton(False).MaximizeButton(True).
                          CenterPane())  # 'center panes' expand
        self._mgr.AddPane(self.componentButtons,
                          aui.AuiPaneInfo().
                          Name("Components").Caption("Components").
                          RightDockable(True).LeftDockable(True).
                          CloseButton(False).
                          Right())
        self._mgr.AddPane(self.flowPanel,
                          aui.AuiPaneInfo().
                          Name("Flow").Caption("Flow").
                          BestSize((8 * self.dpi, 2 * self.dpi)).
                          RightDockable(True).LeftDockable(True).
                          CloseButton(False).
                          Bottom())
        if self.prefs['topFlow']:
            self._mgr.GetPane('Flow').Top()
            self._mgr.GetPane('Components').Left()
            self._mgr.GetPane('Routines').CenterPane()
        # tell the manager to 'commit' all the changes just made
        self._mgr.Update()
        # self.SetSizer(self.mainSizer)  # not necessary for aui type controls
        if self.frameData['auiPerspective']:
            self._mgr.LoadPerspective(self.frameData['auiPerspective'])
        self.SetMinSize(wx.Size(600, 400))  # min size for the whole window
        self.SetSize(
            (int(self.frameData['winW']), int(self.frameData['winH'])))
        self.SendSizeEvent()
        self._mgr.Update()

        # self.SetAutoLayout(True)
        self.Bind(wx.EVT_CLOSE, self.closeFrame)
        self.Bind(wx.EVT_END_PROCESS, self.onProcessEnded)

    def makeToolbar(self):
        # ---toolbar---#000000#FFFFFF-----------------------------------------
        _style = wx.TB_HORIZONTAL | wx.NO_BORDER | wx.TB_FLAT
        self.toolbar = self.CreateToolBar(_style)

        if sys.platform == 'win32' or sys.platform.startswith('linux'):
            if self.appPrefs['largeIcons']:
                toolbarSize = 32
            else:
                toolbarSize = 16
        else:
            toolbarSize = 32  # mac: 16 either doesn't work, or looks bad
        self.toolbar.SetToolBitmapSize((toolbarSize, toolbarSize))
        rc = self.app.prefs.paths['resources']
        join = os.path.join
        PNG = wx.BITMAP_TYPE_PNG
        tbSize = toolbarSize
        new_bmp = wx.Bitmap(join(rc, 'filenew%i.png' % tbSize), PNG)
        open_bmp = wx.Bitmap(join(rc, 'fileopen%i.png' % tbSize), PNG)
        save_bmp = wx.Bitmap(join(rc, 'filesave%i.png' % tbSize), PNG)
        saveAs_bmp = wx.Bitmap(join(rc, 'filesaveas%i.png' % tbSize), PNG)
        undo_bmp = wx.Bitmap(join(rc, 'undo%i.png' % tbSize), PNG)
        redo_bmp = wx.Bitmap(join(rc, 'redo%i.png' % tbSize), PNG)
        stop_bmp = wx.Bitmap(join(rc, 'stop%i.png' % tbSize), PNG)
        run_bmp = wx.Bitmap(join(rc, 'run%i.png' % tbSize), PNG)
        compile_bmp = wx.Bitmap(join(rc, 'compile%i.png' % tbSize), PNG)
        settings_bmp = wx.Bitmap(join(rc, 'settingsExp%i.png' % tbSize), PNG)
        preferences_bmp = wx.Bitmap(join(rc, 'preferences%i.png' % tbSize),
                                    PNG)
        monitors_bmp = wx.Bitmap(join(rc, 'monitors%i.png' % tbSize), PNG)

        ctrlKey = 'Ctrl+'  # OS-dependent tool-tips
        if sys.platform == 'darwin':
            ctrlKey = 'Cmd+'
        tb = self.toolbar
        # keys are the keyboard keys, not the keys of the dict
        keys = {k: self.app.keys[k].replace('Ctrl+', ctrlKey)
                for k in self.app.keys}

        tb.AddSimpleTool(self.IDs.tbFileNew, new_bmp,
                         _translate("New [%s]") % keys['new'],
                         _translate("Create new experiment file"))
        tb.Bind(wx.EVT_TOOL, self.app.newBuilderFrame, id=self.IDs.tbFileNew)
        tb.AddSimpleTool(self.IDs.tbFileOpen, open_bmp,
                         _translate("Open [%s]") % keys['open'],
                         _translate("Open an existing experiment file"))
        tb.Bind(wx.EVT_TOOL, self.fileOpen, id=self.IDs.tbFileOpen)
        tb.AddSimpleTool(self.IDs.tbFileSave, save_bmp,
                         _translate("Save [%s]") % keys['save'],
                         _translate("Save current experiment file"))
        tb.EnableTool(self.IDs.tbFileSave, False)
        tb.Bind(wx.EVT_TOOL, self.fileSave, id=self.IDs.tbFileSave)
        tb.AddSimpleTool(self.IDs.tbFileSaveAs, saveAs_bmp,
                         _translate("Save As... [%s]") % keys['saveAs'],
                         _translate("Save current experiment file as..."))
        tb.Bind(wx.EVT_TOOL, self.fileSaveAs, id=self.IDs.tbFileSaveAs)
        tb.AddSimpleTool(self.IDs.tbUndo, undo_bmp,
                         _translate("Undo [%s]") % keys['undo'],
                         _translate("Undo last action"))
        tb.Bind(wx.EVT_TOOL, self.undo, id=self.IDs.tbUndo)
        tb.AddSimpleTool(self.IDs.tbRedo, redo_bmp,
                         _translate("Redo [%s]") % keys['redo'],
                         _translate("Redo last action"))
        tb.Bind(wx.EVT_TOOL, self.redo, id=self.IDs.tbRedo)
        tb.AddSeparator()
        tb.AddSeparator()
        tb.AddSimpleTool(self.IDs.tbPreferences, preferences_bmp,
                         _translate("Preferences"),
                         _translate("Application preferences"))
        tb.Bind(wx.EVT_TOOL, self.app.showPrefs, id=self.IDs.tbPreferences)
        tb.AddSimpleTool(self.IDs.tbMonitorCenter, monitors_bmp,
                         _translate("Monitor Center"),
                         _translate("Monitor settings and calibration"))
        tb.Bind(wx.EVT_TOOL, self.app.openMonitorCenter,
                id=self.IDs.tbMonitorCenter)
        tb.AddSeparator()
        tb.AddSeparator()
        tb.AddSimpleTool(self.IDs.tbExpSettings, settings_bmp,
                         _translate("Experiment Settings"),
                         _translate("Settings for this exp"))
        tb.Bind(wx.EVT_TOOL, self.setExperimentSettings,
                id=self.IDs.tbExpSettings)
        tb.AddSimpleTool(self.IDs.tbCompile, compile_bmp,
                         _translate("Compile Script [%s]") %
                         keys['compileScript'],
                         _translate("Compile to script"))
        tb.Bind(wx.EVT_TOOL, self.compileScript,
                id=self.IDs.tbCompile)
        tb.AddSimpleTool(self.IDs.tbRun, run_bmp,
                         _translate("Run [%s]") % keys['runScript'],
                         _translate("Run experiment"))
        tb.Bind(wx.EVT_TOOL, self.runFile, id=self.IDs.tbRun)
        tb.AddSimpleTool(self.IDs.tbStop, stop_bmp,
                         _translate("Stop [%s]") % keys['stopScript'],
                         _translate("Stop experiment"))
        tb.Bind(wx.EVT_TOOL, self.stopFile, id=self.IDs.tbStop)
        tb.EnableTool(self.IDs.tbStop, False)
        tb.Realize()

    def makeMenus(self):
        """ IDs are from app.wxIDs
        """

        # ---Menus---#000000#FFFFFF-------------------------------------------
        menuBar = wx.MenuBar()
        # ---_file---#000000#FFFFFF-------------------------------------------
        self.fileMenu = wx.Menu()
        menuBar.Append(self.fileMenu, _translate('&File'))

        # create a file history submenu
        self.fileHistoryMaxFiles = 10
        self.fileHistory = wx.FileHistory(maxFiles=self.fileHistoryMaxFiles)
        self.recentFilesMenu = wx.Menu()
        self.fileHistory.UseMenu(self.recentFilesMenu)
        for filename in self.appData['fileHistory']:
            self.fileHistory.AddFileToHistory(filename)
        self.Bind(wx.EVT_MENU_RANGE, self.OnFileHistory,
                  id=wx.ID_FILE1, id2=wx.ID_FILE9)
        keys = self.app.keys
        menu = self.fileMenu
        menu.Append(wx.ID_NEW,
                    _translate("&New\t%s") % keys['new'])
        menu.Append(wx.ID_OPEN,
                    _translate("&Open...\t%s") % keys['open'])
        menu.AppendSubMenu(self.recentFilesMenu,
                           _translate("Open &Recent"))
        menu.Append(wx.ID_SAVE,
                    _translate("&Save\t%s") % keys['save'],
                    _translate("Save current experiment file"))
        menu.Append(wx.ID_SAVEAS,
                    _translate("Save &as...\t%s") % keys['saveAs'],
                    _translate("Save current experiment file as..."))
        menu.Append(wx.ID_CLOSE,
                    _translate("&Close file\t%s") % keys['close'],
                    _translate("Close current experiment"))
        wx.EVT_MENU(self, wx.ID_NEW, self.app.newBuilderFrame)
        wx.EVT_MENU(self, wx.ID_OPEN, self.fileOpen)
        wx.EVT_MENU(self, wx.ID_SAVE, self.fileSave)
        menu.Enable(wx.ID_SAVE, False)
        wx.EVT_MENU(self, wx.ID_SAVEAS, self.fileSaveAs)
        wx.EVT_MENU(self, wx.ID_CLOSE, self.commandCloseFrame)
        item = menu.Append(wx.ID_PREFERENCES,
                           text=_translate("&Preferences\t%s") % keys['preferences'])
        self.Bind(wx.EVT_MENU, self.app.showPrefs, item)

        self.fileMenu.AppendSeparator()
        self.fileMenu.Append(wx.ID_EXIT,
                             _translate("&Quit\t%s") % keys['quit'],
                             _translate("Terminate the program"))
        wx.EVT_MENU(self, wx.ID_EXIT, self.quit)

        # ------------- edit ------------------------------------
        self.editMenu = wx.Menu()
        menuBar.Append(self.editMenu, _translate('&Edit'))
        menu = self.editMenu
        self._undoLabel = menu.Append(wx.ID_UNDO,
                                      _translate("Undo\t%s") % keys['undo'],
                                      _translate("Undo last action"),
                                      wx.ITEM_NORMAL)
        wx.EVT_MENU(self, wx.ID_UNDO, self.undo)
        self._redoLabel = menu.Append(wx.ID_REDO,
                                      _translate("Redo\t%s") % keys['redo'],
                                      _translate("Redo last action"),
                                      wx.ITEM_NORMAL)
        wx.EVT_MENU(self, wx.ID_REDO, self.redo)

        # ---_tools ---#000000#FFFFFF-----------------------------------------
        self.toolsMenu = wx.Menu()
        menuBar.Append(self.toolsMenu, _translate('&Tools'))
        menu = self.toolsMenu
        menu.Append(self.IDs.monitorCenter,
                    _translate("Monitor Center"),
                    _translate("To set information about your monitor"))
        wx.EVT_MENU(self, self.IDs.monitorCenter, self.app.openMonitorCenter)

        menu.Append(self.IDs.compileScript,
                    _translate("Compile\t%s") % keys['compileScript'],
                    _translate("Compile the exp to a script"))
        wx.EVT_MENU(self, self.IDs.compileScript, self.compileScript)
        menu.Append(self.IDs.runFile,
                    _translate("Run\t%s") % keys['runScript'],
                    _translate("Run the current script"))
        wx.EVT_MENU(self, self.IDs.runFile, self.runFile)
        menu.Append(self.IDs.stopFile,
                    _translate("Stop\t%s") % keys['stopScript'],
                    _translate("Abort the current script"))
        wx.EVT_MENU(self, self.IDs.stopFile, self.stopFile)

        menu.AppendSeparator()
        menu.Append(self.IDs.openUpdater,
                    _translate("PsychoPy updates..."),
                    _translate("Update PsychoPy to the latest, or a "
                               "specific, version"))
        wx.EVT_MENU(self, self.IDs.openUpdater, self.app.openUpdater)
        if hasattr(self.app, 'benchmarkWizard'):
            menu.Append(self.IDs.benchmarkWizard,
                        _translate("Benchmark wizard"),
                        _translate("Check software & hardware, generate "
                                   "report"))
            wx.EVT_MENU(self, self.IDs.benchmarkWizard,
                        self.app.benchmarkWizard)

        # ---_view---#000000#FFFFFF-------------------------------------------
        self.viewMenu = wx.Menu()
        menuBar.Append(self.viewMenu, _translate('&View'))
        menu = self.viewMenu
        menu.Append(self.IDs.openCoderView,
                    _translate("&Open Coder view\t%s") % keys['switchToCoder'],
                    _translate("Open a new Coder view"))
        wx.EVT_MENU(self, self.IDs.openCoderView, self.app.showCoder)
        menu.Append(self.IDs.toggleReadme,
                    _translate(
                        "&Toggle readme\t%s") % self.app.keys['toggleReadme'],
                    _translate("Toggle Readme"))
        wx.EVT_MENU(self, self.IDs.toggleReadme, self.toggleReadme)
        menu.Append(self.IDs.tbIncrFlowSize,
                    _translate(
                        "&Flow Larger\t%s") % self.app.keys['largerFlow'],
                    _translate("Larger flow items"))
        wx.EVT_MENU(self, self.IDs.tbIncrFlowSize,
                    self.flowPanel.increaseSize)
        menu.Append(self.IDs.tbDecrFlowSize,
                    _translate(
                        "&Flow Smaller\t%s") % self.app.keys['smallerFlow'],
                    _translate("Smaller flow items"))
        wx.EVT_MENU(self, self.IDs.tbDecrFlowSize,
                    self.flowPanel.decreaseSize)
        menu.Append(self.IDs.tbIncrRoutineSize,
                    _translate("&Routine Larger\t%s") % keys['largerRoutine'],
                    _translate("Larger routine items"))
        wx.EVT_MENU(self, self.IDs.tbIncrRoutineSize,
                    self.routinePanel.increaseSize)
        menu.Append(self.IDs.tbDecrRoutineSize,
                    _translate("&Routine Smaller\t%s") %
                    keys['smallerRoutine'],
                    _translate("Smaller routine items"))
        wx.EVT_MENU(self, self.IDs.tbDecrRoutineSize,
                    self.routinePanel.decreaseSize)

        # ---_experiment---#000000#FFFFFF-------------------------------------
        self.expMenu = wx.Menu()
        menuBar.Append(self.expMenu, _translate('&Experiment'))
        menu = self.expMenu
        menu.Append(self.IDs.newRoutine,
                    _translate("&New Routine\t%s") % keys['newRoutine'],
                    _translate("Create a new routine (e.g. the trial "
                               "definition)"))
        wx.EVT_MENU(self, self.IDs.newRoutine, self.addRoutine)
        menu.Append(self.IDs.copyRoutine,
                    _translate("&Copy Routine\t%s") % keys['copyRoutine'],
                    _translate("Copy the current routine so it can be used"
                               " in another exp"),
                    wx.ITEM_NORMAL)
        wx.EVT_MENU(self, self.IDs.copyRoutine, self.onCopyRoutine)
        menu.Append(self.IDs.pasteRoutine,
                    _translate("&Paste Routine\t%s") % keys['pasteRoutine'],
                    _translate("Paste the Routine into the current "
                               "experiment"),
                    wx.ITEM_NORMAL)
        wx.EVT_MENU(self, self.IDs.pasteRoutine, self.onPasteRoutine)
        menu.AppendSeparator()

        menu.Append(self.IDs.addRoutineToFlow,
                    _translate("Insert Routine in Flow"),
                    _translate("Select one of your routines to be inserted"
                               " into the experiment flow"))
        wx.EVT_MENU(self, self.IDs.addRoutineToFlow,
                    self.flowPanel.onInsertRoutine)
        menu.Append(self.IDs.addLoopToFlow,
                    _translate("Insert Loop in Flow"),
                    _translate("Create a new loop in your flow window"))
        wx.EVT_MENU(self, self.IDs.addLoopToFlow, self.flowPanel.insertLoop)

        # ---_demos---#000000#FFFFFF------------------------------------------
        # for demos we need a dict where the event ID will correspond to a
        # filename

        self.demosMenu = wx.Menu()
        # unpack demos option
        menu = self.demosMenu
        menu.Append(self.IDs.builderDemosUnpack,
                    _translate("&Unpack Demos..."),
                    _translate("Unpack demos to a writable location (so that"
                               " they can be run)"))
        wx.EVT_MENU(self, self.IDs.builderDemosUnpack, self.demosUnpack)
        menu.AppendSeparator()
        # add any demos that are found in the prefs['demosUnpacked'] folder
        self.updateDemosMenu()
        menuBar.Append(self.demosMenu, _translate('&Demos'))

        # ---_projects---#000000#FFFFFF-------------------------------------------
        self.projectsMenu = projects.ProjectsMenu(parent=self)
        menuBar.Append(self.projectsMenu, "P&rojects")

        # ---_help---#000000#FFFFFF-------------------------------------------
        self.helpMenu = wx.Menu()
        menuBar.Append(self.helpMenu, _translate('&Help'))
        menu = self.helpMenu
        menu.Append(self.IDs.psychopyHome,
                    _translate("&PsychoPy Homepage"),
                    _translate("Go to the PsychoPy homepage"))
        wx.EVT_MENU(self, self.IDs.psychopyHome, self.app.followLink)
        menu.Append(self.IDs.builderHelp,
                    _translate("&PsychoPy Builder Help"),
                    _translate("Go to the online documentation for PsychoPy"
                               " Builder"))
        wx.EVT_MENU(self, self.IDs.builderHelp, self.app.followLink)

        menu.AppendSeparator()
        menu.Append(wx.ID_ABOUT, _translate(
            "&About..."), _translate("About PsychoPy"))
        wx.EVT_MENU(self, wx.ID_ABOUT, self.app.showAbout)

        self.SetMenuBar(menuBar)

    def commandCloseFrame(self, event):
        self.Close()

    def closeFrame(self, event=None, checkSave=True):
        # close file first (check for save) but no need to update view
        okToClose = self.fileClose(updateViews=False, checkSave=checkSave)

        if not okToClose:
            if hasattr(event, 'Veto'):
                event.Veto()
            return
        else:
            # as of wx3.0 the AUI manager needs to be uninitialised explicitly
            self._mgr.UnInit()
            # is it the last frame?
            lastFrame = bool(len(wx.GetApp().allFrames) == 1)
            quitting = wx.GetApp().quitting
            if lastFrame and sys.platform != 'darwin' and not quitting:
                wx.GetApp().quit(event)
            else:
                self.app.allFrames.remove(self)
                self.app.builderFrames.remove(self)
                self.Destroy()  # required

    def quit(self, event=None):
        """quit the app
        """
        self.app.quit(event)

    def fileNew(self, event=None, closeCurrent=True):
        """Create a default experiment (maybe an empty one instead)
        """
        # Note: this is NOT the method called by the File>New menu item.
        # That calls app.newBuilderFrame() instead
        if closeCurrent:  # if no exp exists then don't try to close it
            if not self.fileClose(updateViews=False):
                # close the existing (and prompt for save if necess)
                return False
        self.filename = 'untitled.psyexp'
        self.exp = experiment.Experiment(prefs=self.app.prefs)
        defaultName = 'trial'
        # create the trial routine as an example
        self.exp.addRoutine(defaultName)
        self.exp.flow.addRoutine(
            self.exp.routines[defaultName], pos=1)  # add it to flow
        # add it to user's namespace
        self.exp.namespace.add(defaultName, self.exp.namespace.user)
        routine = self.exp.routines[defaultName]
        # add an ISI component by default
        components = self.componentButtons.components
        Static = components['StaticComponent']
        ISI = Static(self.exp, parentName=defaultName, name='ISI',
                     startType='time (s)', startVal=0.0,
                     stopType='duration (s)', stopVal=0.5)
        routine.addComponent(ISI)
        self.resetUndoStack()
        self.setIsModified(False)
        self.updateAllViews()

    def fileOpen(self, event=None, filename=None, closeCurrent=True):
        """Open a FileDialog, then load the file if possible.
        """
        if filename is None:
            _wld = "PsychoPy experiments (*.psyexp)|*.psyexp|Any file (*.*)|*"
            dlg = wx.FileDialog(self, message=_translate("Open file ..."),
                                style=wx.FD_OPEN | wx.FD_FILE_MUST_EXIST,
                                wildcard=_translate(_wld))
            if dlg.ShowModal() != wx.ID_OK:
                return 0
            filename = dlg.GetPath()
        # did user try to open a script in Builder?
        if filename.endswith('.py'):
            self.app.showCoder(fileList=[filename])
            return
        with WindowFrozen(ctrl=self):
            # try to pause rendering until all panels updated
            if closeCurrent:
                if not self.fileClose(updateViews=False):
                    # close the existing (and prompt for save if necess)
                    return False
            self.exp = experiment.Experiment(prefs=self.app.prefs)
            try:
                self.exp.loadFromXML(filename)
            except Exception:
                print("Failed to load %s. Please send the following to"
                      " the PsychoPy user list" % filename)
                traceback.print_exc()
                logging.flush()
            self.resetUndoStack()
            self.setIsModified(False)
            self.filename = filename
            # routinePanel.addRoutinePage() is done in
            # routinePanel.redrawRoutines(), called by self.updateAllViews()
            # update the views
            self.updateAllViews()  # if frozen effect will be visible on thaw
        self.updateReadme()
        self.fileHistory.AddFileToHistory(filename)

    def fileSave(self, event=None, filename=None):
        """Save file, revert to SaveAs if the file hasn't yet been saved
        """
        if filename is None:
            filename = self.filename
        if filename.startswith('untitled'):
            if not self.fileSaveAs(filename):
                return False  # the user cancelled during saveAs
        else:
            self.fileHistory.AddFileToHistory(filename)
            self.exp.saveToXML(filename)
        self.setIsModified(False)
        return True

    def fileSaveAs(self, event=None, filename=None):
        """
        """
        shortFilename = self.getShortFilename()
        expName = self.exp.getExpName()
        if (not expName) or (shortFilename == expName):
            usingDefaultName = True
        else:
            usingDefaultName = False
        if filename is None:
            filename = self.filename
        initPath, filename = os.path.split(filename)

        os.getcwd()
        _w = "PsychoPy experiments (*.psyexp)|*.psyexp|Any file (*.*)|*"
        if sys.platform != 'darwin':
            _w += '.*'
        wildcard = _translate(_w)
        returnVal = False
        dlg = wx.FileDialog(
            self, message=_translate("Save file as ..."), defaultDir=initPath,
            defaultFile=filename, style=wx.SAVE, wildcard=wildcard)
        if dlg.ShowModal() == wx.ID_OK:
            newPath = dlg.GetPath()
            # update exp name
            # if the file already exists, query whether it should be
            # overwritten (default = yes)
            okToSave = True
            if os.path.exists(newPath):
                msg = _translate("File '%s' already exists.\n"
                                 "    OK to overwrite?") % newPath
                dg2 = dialogs.MessageDialog(self, message=msg, type='Warning')
                ok = dg2.ShowModal()
                if ok != wx.ID_YES:
                    okToSave = False
                try:
                    dg2.destroy()
                except Exception:
                    pass
            if okToSave:
                # if user has not manually renamed experiment
                if usingDefaultName:
                    newShortName = os.path.splitext(
                        os.path.split(newPath)[1])[0]
                    self.exp.setExpName(newShortName)
                # actually save
                self.fileSave(event=None, filename=newPath)
                self.filename = newPath
                returnVal = 1
            else:
                print("'Save-as' canceled; existing file NOT overwritten.\n")
        try:  # this seems correct on PC, but not on mac
            dlg.destroy()
        except Exception:
            pass
        self.updateWindowTitle()
        return returnVal

    def getShortFilename(self):
        """returns the filename without path or extension
        """
        return os.path.splitext(os.path.split(self.filename)[1])[0]

    def updateReadme(self):
        """Check whether there is a readme file in this folder and try to show
        """
        # create the frame if we don't have one yet
        if not hasattr(self, 'readmeFrame') or self.readmeFrame is None:
            self.readmeFrame = ReadmeFrame(parent=self)
        # look for a readme file
        if self.filename and self.filename != 'untitled.psyexp':
            dirname = os.path.dirname(self.filename)
            possibles = glob.glob(os.path.join(dirname, 'readme*'))
            if len(possibles) == 0:
                possibles = glob.glob(os.path.join(dirname, 'Readme*'))
                possibles.extend(glob.glob(os.path.join(dirname, 'README*')))
            # still haven't found a file so use default name
            if len(possibles) == 0:
                self.readmeFilename = os.path.join(
                    dirname, 'readme.txt')  # use this as our default
            else:
                self.readmeFilename = possibles[0]  # take the first one found
        else:
            self.readmeFilename = None
        self.readmeFrame.setFile(self.readmeFilename)
        content = self.readmeFrame.ctrl.GetValue()
        if content and self.prefs['alwaysShowReadme']:
            self.showReadme()

    def showReadme(self, evt=None, value=True):
        if not self.readmeFrame.IsShown():
            self.readmeFrame.Show(value)

    def toggleReadme(self, evt=None):
        if self.readmeFrame is None:
            self.updateReadme()
            self.showReadme()
        else:
            self.readmeFrame.toggleVisible()

    def OnFileHistory(self, evt=None):
        """get the file based on the menu ID
        """
        fileNum = evt.GetId() - wx.ID_FILE1
        path = self.fileHistory.GetHistoryFile(fileNum)
        self.fileOpen(filename=path)
        # add it back to the history so it will be moved up the list
        self.fileHistory.AddFileToHistory(path)

    def checkSave(self):
        """Check whether we need to save before quitting
        """
        if hasattr(self, 'isModified') and self.isModified:
            self.Show(True)
            self.Raise()
            self.app.SetTopWindow(self)
            msg = _translate('Experiment %s has changed. Save before '
                             'quitting?') % self.filename
            dlg = dialogs.MessageDialog(self, msg, type='Warning')
            resp = dlg.ShowModal()
            if resp == wx.ID_CANCEL:
                return False  # return, don't quit
            elif resp == wx.ID_YES:
                if not self.fileSave():
                    return False  # user might cancel during save
            elif resp == wx.ID_NO:
                pass  # don't save just quit
        return True

    def fileClose(self, event=None, checkSave=True, updateViews=True):
        """This is typically only called when the user x
        """
        if checkSave:
            ok = self.checkSave()
            if not ok:
                return False  # user cancelled
        if self.filename is None:
            frameData = self.appData['defaultFrame']
        else:
            frameData = dict(self.appData['defaultFrame'])
            self.appData['prevFiles'].append(self.filename)

            # get size and window layout info
        if self.IsIconized():
            self.Iconize(False)  # will return to normal mode to get size info
            frameData['state'] = 'normal'
        elif self.IsMaximized():
            # will briefly return to normal mode to get size info
            self.Maximize(False)
            frameData['state'] = 'maxim'
        else:
            frameData['state'] = 'normal'
        frameData['auiPerspective'] = self._mgr.SavePerspective()
        frameData['winW'], frameData['winH'] = self.GetSize()
        frameData['winX'], frameData['winY'] = self.GetPosition()

        # truncate history to the recent-most last N unique files, where
        # N = self.fileHistoryMaxFiles, as defined in makeMenus()
        for ii in range(self.fileHistory.GetCount()):
            self.appData['fileHistory'].append(
                self.fileHistory.GetHistoryFile(ii))
        # fileClose gets calls multiple times, so remove redundancy
        # while preserving order; end of the list is recent-most:
        tmp = []
        fhMax = self.fileHistoryMaxFiles
        for f in self.appData['fileHistory'][-3 * fhMax:]:
            if not f in tmp:
                tmp.append(f)
        self.appData['fileHistory'] = copy.copy(tmp[-fhMax:])

        # assign the data to this filename
        self.appData['frames'][self.filename] = frameData
        # save the display data only for those frames in the history:
        tmp2 = {}
        for f in self.appData['frames'].keys():
            if f in self.appData['fileHistory']:
                tmp2[f] = self.appData['frames'][f]
        self.appData['frames'] = copy.copy(tmp2)

        # close self
        self.routinePanel.removePages()
        self.filename = 'untitled.psyexp'
        # add the current exp as the start point for undo:
        self.resetUndoStack()
        if updateViews:
            self.updateAllViews()
        return 1

    def updateAllViews(self):
        self.flowPanel.draw()
        self.routinePanel.redrawRoutines()
        self.updateWindowTitle()

    def updateWindowTitle(self, newTitle=None):
        if newTitle is None:
            shortName = os.path.split(self.filename)[-1]
            newTitle = '%s - PsychoPy Builder' % (shortName)
        self.SetTitle(newTitle)

    def setIsModified(self, newVal=None):
        """Sets current modified status and updates save icon accordingly.

        This method is called by the methods fileSave, undo, redo,
        addToUndoStack and it is usually preferably to call those
        than to call this directly.

        Call with ``newVal=None``, to only update the save icon(s)
        """
        if newVal is None:
            newVal = self.getIsModified()
        else:
            self.isModified = newVal
        self.toolbar.EnableTool(self.IDs.tbFileSave, newVal)
        self.fileMenu.Enable(wx.ID_SAVE, newVal)

    def getIsModified(self):
        return self.isModified

    def resetUndoStack(self):
        """Reset the undo stack. do *immediately after* creating a new exp.

        Implicitly calls addToUndoStack() using the current exp as the state
        """
        self.currentUndoLevel = 1  # 1 is current, 2 is back one setp...
        self.currentUndoStack = []
        self.addToUndoStack()
        self.updateUndoRedo()
        self.setIsModified(newVal=False)  # update save icon if needed

    def addToUndoStack(self, action="", state=None):
        """Add the given ``action`` to the currentUndoStack, associated
        with the @state@. ``state`` should be a copy of the exp
        from *immediately after* the action was taken.
        If no ``state`` is given the current state of the experiment is used.

        If we are at end of stack already then simply append the action.  If
        not (user has done an undo) then remove orphan actions and append.
        """
        if state is None:
            state = copy.deepcopy(self.exp)
        # remove actions from after the current level
        if self.currentUndoLevel > 1:
            self.currentUndoStack = self.currentUndoStack[
                :-(self.currentUndoLevel - 1)]
            self.currentUndoLevel = 1
        # append this action
        self.currentUndoStack.append({'action': action, 'state': state})
        self.setIsModified(newVal=True)  # update save icon if needed
        self.updateUndoRedo()

    def undo(self, event=None):
        """Step the exp back one level in the @currentUndoStack@ if possible,
        and update the windows

        Returns the final undo level (1=current, >1 for further in past)
        or -1 if redo failed (probably can't undo)
        """
        if self.currentUndoLevel >= len(self.currentUndoStack):
            return -1  # can't undo
        self.currentUndoLevel += 1
        state = self.currentUndoStack[-self.currentUndoLevel]['state']
        self.exp = copy.deepcopy(state)
        self.updateAllViews()
        self.setIsModified(newVal=True)  # update save icon if needed
        self.updateUndoRedo()

        return self.currentUndoLevel

    def redo(self, event=None):
        """Step the exp up one level in the @currentUndoStack@ if possible,
        and update the windows

        Returns the final undo level (0=current, >0 for further in past)
        or -1 if redo failed (probably can't redo)
        """
        if self.currentUndoLevel <= 1:
            return -1  # can't redo, we're already at latest state
        self.currentUndoLevel -= 1
        self.exp = copy.deepcopy(
            self.currentUndoStack[-self.currentUndoLevel]['state'])
        self.updateUndoRedo()
        self.updateAllViews()
        self.setIsModified(newVal=True)  # update save icon if needed
        return self.currentUndoLevel

    def updateUndoRedo(self):
        undoLevel = self.currentUndoLevel
        # check undo
        if undoLevel >= len(self.currentUndoStack):
            # can't undo if we're at top of undo stack
            label = _translate("Undo\t%s") % self.app.keys['undo']
            enable = False
        else:
            action = self.currentUndoStack[-undoLevel]['action']
            txt = _translate("Undo %(action)s\t%(key)s")
            fmt = {'action': action, 'key': self.app.keys['undo']}
            label = txt % fmt
            enable = True
        self._undoLabel.SetText(label)
        self.toolbar.EnableTool(self.IDs.tbUndo, enable)
        self.editMenu.Enable(wx.ID_UNDO, enable)

        # check redo
        if undoLevel == 1:
            label = _translate("Redo\t%s") % self.app.keys['redo']
            enable = False
        else:
            action = self.currentUndoStack[-undoLevel + 1]['action']
            txt = _translate("Redo %(action)s\t%(key)s")
            fmt = {'action': action, 'key': self.app.keys['redo']}
            label = txt % fmt
            enable = True
        self._redoLabel.SetText(label)
        self.toolbar.EnableTool(self.IDs.tbRedo, enable)
        self.editMenu.Enable(wx.ID_REDO, enable)

    def demosUnpack(self, event=None):
        """Get a folder location from the user and unpack demos into it
        """
        # choose a dir to unpack in
        dlg = wx.DirDialog(parent=self, message=_translate(
            "Location to unpack demos"))
        if dlg.ShowModal() == wx.ID_OK:
            unpackFolder = dlg.GetPath()
        else:
            return -1  # user cancelled
        # ensure it's an empty dir:
        if os.listdir(unpackFolder) != []:
            unpackFolder = os.path.join(unpackFolder, 'PsychoPy2 Demos')
            if not os.path.isdir(unpackFolder):
                os.mkdir(unpackFolder)
        mergeFolder(os.path.join(self.paths['demos'], 'builder'),
                    unpackFolder)
        self.prefs['unpackedDemosDir'] = unpackFolder
        self.app.prefs.saveUserPrefs()
        self.updateDemosMenu()

    def demoLoad(self, event=None):
        fileDir = self.demos[event.GetId()]
        files = glob.glob(os.path.join(fileDir, '*.psyexp'))
        if len(files) == 0:
            print("Found no psyexp files in %s" % fileDir)
        else:
            self.fileOpen(event=None, filename=files[0], closeCurrent=True)

    def updateDemosMenu(self):
        unpacked = self.prefs['unpackedDemosDir']
        if not unpacked:
            return
        # list available demos
        demoList = glob.glob(os.path.join(unpacked, '*'))
        demoList.sort(key=lambda entry: entry.lower)
        self.demos = {wx.NewId(): demoList[n]
                      for n in range(len(demoList))}
        for thisID in self.demos.keys():
            junk, shortname = os.path.split(self.demos[thisID])
            if (shortname.startswith('_') or
                    shortname.lower().startswith('readme.')):
                continue  # ignore 'private' or README files
            self.demosMenu.Append(thisID, shortname)
            wx.EVT_MENU(self, thisID, self.demoLoad)

    def runFile(self, event=None):
        # get abs path of experiment so it can be stored with data at end of
        # exp
        expPath = self.filename
        if expPath is None or expPath.startswith('untitled'):
            ok = self.fileSave()
            if not ok:
                return  # save file before compiling script
        self.exp.expPath = os.path.abspath(expPath)
        # make new pathname for script file
        fullPath = self.filename.replace('.psyexp', '_lastrun.py')

        script = self.generateScript(self.exp.expPath)
        if not script:
            return

        f = codecs.open(fullPath, 'w', 'utf-8')
        f.write(script.getvalue())
        f.close()
        try:
            self.stdoutFrame.getText()
        except Exception:
            self.stdoutFrame = stdOutRich.StdOutFrame(
                parent=self, app=self.app, size=(700, 300))

        # redirect standard streams to log window
        sys.stdout = self.stdoutFrame
        sys.stderr = self.stdoutFrame

        # provide a running... message
        print("\n" + (" Running: %s " % (fullPath)).center(80, "#"))
        self.stdoutFrame.lenLastRun = len(self.stdoutFrame.getText())

        # self is the parent (which will receive an event when the process
        # ends)
        self.scriptProcess = wx.Process(self)
        self.scriptProcess.Redirect()  # builder will receive the stdout/stdin

        if sys.platform == 'win32':
            # the quotes allow file paths with spaces
            command = '"%s" -u "%s"' % (sys.executable, fullPath)
            # self.scriptProcessID = wx.Execute(command, wx.EXEC_ASYNC,
            #   self.scriptProcess)
            self.scriptProcessID = wx.Execute(
                command, wx.EXEC_ASYNC | wx.EXEC_NOHIDE, self.scriptProcess)
        else:
            # for unix this signifies a space in a filename
            fullPath = fullPath.replace(' ', '\ ')
            # for unix this signifies a space in a filename
            pythonExec = sys.executable.replace(' ', '\ ')
            # the quotes would break a unix system command
            command = '%s -u %s' % (pythonExec, fullPath)
            _opts = wx.EXEC_ASYNC | wx.EXEC_MAKE_GROUP_LEADER
            self.scriptProcessID = wx.Execute(command, _opts,
                                              self.scriptProcess)
        self.toolbar.EnableTool(self.IDs.tbRun, False)
        self.toolbar.EnableTool(self.IDs.tbStop, True)

    def stopFile(self, event=None):
        self.app.terminateHubProcess()
        # try to kill it gently first
        success = wx.Kill(self.scriptProcessID, wx.SIGTERM)
        if success[0] != wx.KILL_OK:
            wx.Kill(self.scriptProcessID, wx.SIGKILL)  # kill it aggressively
        self.onProcessEnded(event=None)

    def onProcessEnded(self, event=None):
        """The script/exp has finished running
        """
        self.toolbar.EnableTool(self.IDs.tbRun, True)
        self.toolbar.EnableTool(self.IDs.tbStop, False)
        # update the output window and show it
        text = ""
        if self.scriptProcess.IsInputAvailable():
            stream = self.scriptProcess.GetInputStream()
            text += stream.read()
        if self.scriptProcess.IsErrorAvailable():
            stream = self.scriptProcess.GetErrorStream()
            text += stream.read()
        if len(text):
            # if some text hadn't yet been written (possible?)
            self.stdoutFrame.write(text)
        if len(self.stdoutFrame.getText()) > self.stdoutFrame.lenLastRun:
            self.stdoutFrame.Show()
            self.stdoutFrame.Raise()

        # provide a finished... message
        msg = "\n" + " Finished ".center(80, "#")  # 80 chars padded with #

        # then return stdout to its org location
        sys.stdout = self.stdoutOrig
        sys.stderr = self.stderrOrig

    def onCopyRoutine(self, event=None):
        """copy the current routine from self.routinePanel
        to self.app.copiedRoutine
        """
        r = copy.deepcopy(self.routinePanel.getCurrentRoutine())
        if r is not None:
            self.app.copiedRoutine = r

    def onPasteRoutine(self, event=None):
        """Paste the current routine from self.app.copiedRoutine to a new page
        in self.routinePanel after promting for a new name
        """
        if self.app.copiedRoutine is None:
            return -1
        origName = self.app.copiedRoutine.name
        defaultName = self.exp.namespace.makeValid(origName)
        msg = _translate('New name for copy of "%(copied)s"?  [%(default)s]')
        vals = {'copied': origName, 'default': defaultName}
        message = msg % vals
        dlg = wx.TextEntryDialog(self, message=message,
                                 caption=_translate('Paste Routine'))
        if dlg.ShowModal() == wx.ID_OK:
            routineName = dlg.GetValue()
            newRoutine = copy.deepcopy(self.app.copiedRoutine)
            if not routineName:
                routineName = defaultName
            newRoutine.name = self.exp.namespace.makeValid(routineName)
            newRoutine.params['name'] = newRoutine.name
            self.exp.namespace.add(newRoutine.name)
            # add to the experiment
            self.exp.addRoutine(newRoutine.name, newRoutine)
            for newComp in newRoutine:  # routine == list of components
                newName = self.exp.namespace.makeValid(newComp.params['name'])
                self.exp.namespace.add(newName)
                newComp.params['name'].val = newName
            # could do redrawRoutines but would be slower?
            self.routinePanel.addRoutinePage(newRoutine.name, newRoutine)
            self.addToUndoStack("PASTE Routine `%s`" % newRoutine.name)
        dlg.Destroy()

    def onURL(self, evt):
        """decompose the URL of a file and line number"""
        # "C:\Program Files\wxPython...\samples\hangman\hangman.py"
        filename = evt.GetString().split('"')[1]
        lineNumber = int(evt.GetString().split(',')[1][5:])
        self.app.showCoder()
        self.app.coder.gotoLine(filename, lineNumber)

    def compileScript(self, event=None):
        script = self.generateScript(None)  # leave the experiment path blank
        if not script:
            return
        # remove .psyexp and add .py
        name = os.path.splitext(self.filename)[0] + ".py"
        self.app.showCoder()  # make sure coder is visible
        self.app.coder.fileNew(filepath=name)
        self.app.coder.currentDoc.SetText(script.getvalue())

    def setExperimentSettings(self, event=None):
        component = self.exp.settings
        # does this component have a help page?
        if hasattr(component, 'url'):
            helpUrl = component.url
        else:
            helpUrl = None
        title = '%s Properties' % self.exp.getExpName()
        dlg = DlgExperimentProperties(frame=self, title=title,
                                      params=component.params,
                                      helpUrl=helpUrl, order=component.order)
        if dlg.OK:
            self.addToUndoStack("EDIT experiment settings")
            self.setIsModified(True)

    def addRoutine(self, event=None):
        self.routinePanel.createNewRoutine()

    def generateScript(self, experimentPath):
        if self.app.prefs.app['debugMode']:
            return self.exp.writeScript(expPath=experimentPath)
            # getting the track-back is very helpful when debugging the app
        try:
            script = self.exp.writeScript(expPath=experimentPath)
        except Exception as e:
            try:
                self.stdoutFrame.getText()
            except Exception:
                self.stdoutFrame = stdOutRich.StdOutFrame(
                    parent=self, app=self.app, size=(700, 300))
            self.stdoutFrame.write(
                "Error when generating experiment script:\n")
            self.stdoutFrame.write(str(e) + "\n")
            self.stdoutFrame.Show()
            self.stdoutFrame.Raise()
            return None
        return script


class ReadmeFrame(wx.Frame):

    def __init__(self, parent):
        """
        A frame for presenting/loading/saving readme files
        """
        self.parent = parent
        title = "%s readme" % (parent.exp.name)
        self._fileLastModTime = None
        pos = wx.Point(parent.Position[0] + 80, parent.Position[1] + 80)
        _style = wx.DEFAULT_FRAME_STYLE | wx.FRAME_FLOAT_ON_PARENT
        wx.Frame.__init__(self, parent, title=title,
                          size=(600, 500), pos=pos, style=_style)
        self.Bind(wx.EVT_CLOSE, self.onClose)
        self.Hide()
        self.makeMenus()
        self.ctrl = wx.TextCtrl(self, style=wx.TE_MULTILINE)

    def onClose(self, evt=None):
        self.parent.readmeFrame = None
        self.Destroy()

    def makeMenus(self):
        """ IDs are from app.wxIDs"""

        # ---Menus---#000000#FFFFFF-------------------------------------------
        menuBar = wx.MenuBar()
        # ---_file---#000000#FFFFFF-------------------------------------------
        self.fileMenu = wx.Menu()
        menuBar.Append(self.fileMenu, _translate('&File'))
        menu = self.fileMenu
        keys = self.parent.app.keys
        menu.Append(wx.ID_SAVE, _translate("&Save\t%s") % keys['save'])
        menu.Append(wx.ID_CLOSE,
                    _translate("&Close readme\t%s") % keys['close'])
        menu.Append(self.parent.IDs.toggleReadme,
                    _translate("&Toggle readme\t%s") % keys['toggleReadme'],
                    _translate("Toggle Readme"))
        wx.EVT_MENU(self, self.parent.IDs.toggleReadme, self.toggleVisible)
        wx.EVT_MENU(self, wx.ID_SAVE, self.fileSave)
        wx.EVT_MENU(self, wx.ID_CLOSE, self.toggleVisible)
        self.SetMenuBar(menuBar)

    def setFile(self, filename):
        self.filename = filename
        self.expName = self.parent.exp.getExpName()
        # check we can read
        if filename is None:  # check if we can write to the directory
            return False
        elif not os.path.exists(filename):
            self.filename = None
            return False
        elif not os.access(filename, os.R_OK):
            msg = "Found readme file (%s) no read permissions"
            logging.warning(msg % filename)
            return False
        # attempt to open
        try:
            f = codecs.open(filename, 'r', 'utf-8')
        except IOError as err:
            msg = ("Found readme file for %s and appear to have"
                   " permissions, but can't open")
            logging.warning(msg % self.expName)
            logging.warning(err)
            return False
            # attempt to read
        try:
            readmeText = f.read().replace("\r\n", "\n")
        except Exception:
            msg = ("Opened readme file for %s it but failed to read it "
                   "(not text/unicode?)")
            logging.error(msg % self.expName)
            return False
        f.close()
        self._fileLastModTime = os.path.getmtime(filename)
        self.ctrl.SetValue(readmeText)
        self.SetTitle("%s readme (%s)" % (self.expName, filename))

    def fileSave(self, evt=None):
        mtime = os.path.getmtime(self.filename)
        if self._fileLastModTime and mtime > self._fileLastModTime:
            logging.warning(
                'readme file has been changed by another programme?')
        txt = self.ctrl.GetValue()
        f = codecs.open(self.filename, 'w', 'utf-8')
        f.write(txt)
        f.close()

    def toggleVisible(self, evt=None):
        if self.IsShown():
            self.Hide()
        else:
            self.Show()


def appDataToFrames(prefs):
    """Takes the standard PsychoPy prefs and returns a list of appData
    dictionaries, for the Builder frames.
    (Needed because prefs stores a dict of lists, but we need a list of dicts)
    """
    dat = prefs.appData['builder']


def framesToAppData(prefs):
    pass<|MERGE_RESOLUTION|>--- conflicted
+++ resolved
@@ -7,12 +7,9 @@
 import wx
 from wx.lib import platebtn, scrolledpanel
 try:
-    from wx.lib import flatnotebook
     from wx import aui
 except Exception:
-    from wx.lib.agw import flatnotebook
     import wx.lib.agw.aui as aui  # some versions of phoenix
-from wx.lib.expando import ExpandoTextCtrl, EVT_ETC_LAYOUT_NEEDED
 import wx.stc
 
 import sys
@@ -24,15 +21,7 @@
 import re
 import numpy
 
-<<<<<<< HEAD
-try:
-    _translate  # is the app-global text translation function defined?
-except NameError:
-    from .. import localization
-    _translate = _translate
-=======
 from ..localization import _translate
->>>>>>> 4ef1de0f
 
 from . import experiment, components
 from .. import stdOutRich, dialogs
@@ -442,7 +431,7 @@
         # deduce start and stop times if possible
         startTime, duration, nonSlipSafe = component.getStartAndDuration()
         # draw entries on timeline (if they have some time definition)
-        if startTime != None and duration != None:
+        if startTime is not None and duration is not None:
             # then we can draw a sensible time bar!
             xScale = self.getSecsPerPixel()
             dc.SetPen(wx.Pen(wx.Colour(200, 100, 100, 0),
@@ -838,7 +827,7 @@
             currRoutinePage.redrawRoutine()
             self.frame.addToUndoStack(
                 "ADD `%s` to `%s`" % (compName, currRoutine.name))
-            wasNotInFavs = (not newClassStr in self.favorites.getFavorites())
+            wasNotInFavs = (newClassStr not in self.favorites.getFavorites())
             self.favorites.promoteComponent(newClassStr, 1)
             # was that promotion enough to be a favorite?
             if wasNotInFavs and newClassStr in self.favorites.getFavorites():
@@ -1651,7 +1640,7 @@
         tmp = []
         fhMax = self.fileHistoryMaxFiles
         for f in self.appData['fileHistory'][-3 * fhMax:]:
-            if not f in tmp:
+            if f not in tmp:
                 tmp.append(f)
         self.appData['fileHistory'] = copy.copy(tmp[-fhMax:])
 
@@ -1932,9 +1921,6 @@
         if len(self.stdoutFrame.getText()) > self.stdoutFrame.lenLastRun:
             self.stdoutFrame.Show()
             self.stdoutFrame.Raise()
-
-        # provide a finished... message
-        msg = "\n" + " Finished ".center(80, "#")  # 80 chars padded with #
 
         # then return stdout to its org location
         sys.stdout = self.stdoutOrig
@@ -2129,16 +2115,4 @@
         if self.IsShown():
             self.Hide()
         else:
-            self.Show()
-
-
-def appDataToFrames(prefs):
-    """Takes the standard PsychoPy prefs and returns a list of appData
-    dictionaries, for the Builder frames.
-    (Needed because prefs stores a dict of lists, but we need a list of dicts)
-    """
-    dat = prefs.appData['builder']
-
-
-def framesToAppData(prefs):
-    pass+            self.Show()
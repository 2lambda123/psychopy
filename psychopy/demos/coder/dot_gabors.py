#!/usr/bin/env python
from psychopy import visual, core, event

#create a window to draw in
myWin = visual.Window((600,600), allowGUI=False,
                      monitor='testMonitor', units='deg')

#INITIALISE SOME STIMULI
myDotShape = visual.PatchStim(myWin, mask='gauss',sf=3)
dotPatch = visual.DotStim(myWin, color=[1,1,1],
                        dotLife=5, #lifetime of a dot in frames (if this is long density artefacts can occur in the stimulus)
                        signalDots='different', #are the signal and noise dots 'different' or 'same' popns (see Scase et al)
                        noiseDots='direction', #do the noise dots follow random- 'walk', 'direction', or 'position'
                        fieldPos=[0.0,0.0], nDots=40, fieldSize=3,
                        speed=0.05, fieldShape='circle', coherence=0.5,
<<<<<<< HEAD
                        element = myDotShape)
message = visual.TextStim(myWin,text='Hit Q to quit',
                                   pos=(0,-5))
                                   
trialClock = core.Clock()
t = lastFPSupdate = 0
while t<60:#quits after 20 secs
    t=trialClock.getTime()
    dotPatch.draw()	
    message.draw()
=======
                        element = myDotShape, name='dotPatch')
message = visual.TextStim(myWin,text='Hit Q to quit',
                                   pos=(0,-5), name='Instructions')
                                 
trialClock = core.Clock()
t = lastFPSupdate = 0
dotPatch.setAutoDraw(True)#always draw
message.setAutoDraw(True)#always draw

while t<60:#quits after 20 secs
    t=trialClock.getTime()
>>>>>>> 6ce7b14d
    myWin.flip()#redraw the buffer
    
    #handle key presses each frame
    for key in event.getKeys():
        if key in ['escape','q']:
<<<<<<< HEAD
            print myWin.fps()
=======
>>>>>>> 6ce7b14d
            myWin.close()
            core.quit()
            <|MERGE_RESOLUTION|>--- conflicted
+++ resolved
@@ -13,18 +13,6 @@
                         noiseDots='direction', #do the noise dots follow random- 'walk', 'direction', or 'position'
                         fieldPos=[0.0,0.0], nDots=40, fieldSize=3,
                         speed=0.05, fieldShape='circle', coherence=0.5,
-<<<<<<< HEAD
-                        element = myDotShape)
-message = visual.TextStim(myWin,text='Hit Q to quit',
-                                   pos=(0,-5))
-                                   
-trialClock = core.Clock()
-t = lastFPSupdate = 0
-while t<60:#quits after 20 secs
-    t=trialClock.getTime()
-    dotPatch.draw()	
-    message.draw()
-=======
                         element = myDotShape, name='dotPatch')
 message = visual.TextStim(myWin,text='Hit Q to quit',
                                    pos=(0,-5), name='Instructions')
@@ -36,16 +24,11 @@
 
 while t<60:#quits after 20 secs
     t=trialClock.getTime()
->>>>>>> 6ce7b14d
     myWin.flip()#redraw the buffer
     
     #handle key presses each frame
     for key in event.getKeys():
         if key in ['escape','q']:
-<<<<<<< HEAD
-            print myWin.fps()
-=======
->>>>>>> 6ce7b14d
             myWin.close()
             core.quit()
             
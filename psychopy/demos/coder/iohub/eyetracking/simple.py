--- conflicted
+++ resolved
@@ -11,17 +11,13 @@
 
 
 # Eye tracker to use ('mouse', 'eyelink', 'gazepoint', or 'tobii')
-<<<<<<< HEAD
-TRACKER = 'eyelink'
-=======
 TRACKER = 'mouse'
->>>>>>> 4b3ff27c
 
 eyetracker_config = dict(name='tracker')
 devices_config = {}
 if TRACKER == 'eyelink':
     eyetracker_config['model_name'] = 'EYELINK 1000 DESKTOP'
-    eyetracker_config['default_native_data_file_name'] = 'EXPFILE'
+    #eyetracker_config['default_native_data_file_name'] = 'EXPFILE'
     eyetracker_config['simulation_mode'] = False
     eyetracker_config['runtime_settings'] = dict(sampling_rate=1000, track_eyes='RIGHT')
     devices_config['eyetracker.hw.sr_research.eyelink.EyeTracker'] = eyetracker_config

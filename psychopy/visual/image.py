--- conflicted
+++ resolved
@@ -286,27 +286,11 @@
             Movie source object.
 
         """
-<<<<<<< HEAD
-        # import here to avoid importing when not needed
-        import psychopy.hardware.camera as camera
-
-        # Check type, make sure we have a Camera object
-        if not isinstance(movieSrc, camera.Camera):
-            return  # nop when not camera object
-
-        # get the most recent video frame and extract color data
-        frame = movieSrc.getVideoFrame()
-        colorData = frame.colorData
-
-        # get the size of the movie frame and compute the buffer size
-        vidWidth, vidHeight = frame.size
-=======
         # get the most recent video frame and extract color data
         colorData = movieSrc.colorData
 
         # get the size of the movie frame and compute the buffer size
         vidWidth, vidHeight = movieSrc.size
->>>>>>> 72696d83
         nBufferBytes = vidWidth * vidHeight * 3
 
         # bind pixel unpack buffer
@@ -376,15 +360,6 @@
     def image(self, value):
         """The image file to be presented (most formats supported).
 
-<<<<<<< HEAD
-        This can be a path-like object to an image file, or a numpy
-        array of shape [H, W, C] where C are channels. The third dim
-        will usually have length 1 (defining an intensity-only image), 3
-        (defining an RGB image) or 4 (defining an RGBA image).
-
-        If passing a numpy array to the image attribute,
-        the size attribute of ImageStim must be set explicitly.
-=======
         This can be a path-like object to an image file, or a numpy array of
         shape [H, W, C] where C are channels. The third dim will usually have
         length 1 (defining an intensity-only image), 3 (defining an RGB image)
@@ -392,7 +367,6 @@
 
         If passing a numpy array to the image attribute, the size attribute of
         ImageStim must be set explicitly.
->>>>>>> 72696d83
         """
         self.__dict__['image'] = self._imName = value
 

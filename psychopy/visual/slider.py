--- conflicted
+++ resolved
@@ -597,11 +597,7 @@
             anchorHoriz = alignHoriz = 'center'
             # Width as fraction of size, height starts at double slider
             w = self.size[0] / len(self.ticks)
-<<<<<<< HEAD
-            h = self.size[1] * 2
-=======
             h = self.size[1] * 3
->>>>>>> 1fe64881
             # Evenly spaced, constant y
             x = np.linspace(left, right, num=n)
             x = arraytools.snapto(x, points=self.tickParams['xys'][:, 0])
@@ -621,11 +617,7 @@
             anchorVert = alignVert = 'center'
             # Height as fraction of size, width starts at double slider
             h = self.size[1] / len(self.ticks)
-<<<<<<< HEAD
-            w = self.size[0] * 2
-=======
             w = self.size[0] * 3
->>>>>>> 1fe64881
             # Evenly spaced and clipped to ticks, constant x
             y = np.linspace(top, bottom, num=n)
             y = arraytools.snapto(y, points=self.tickParams['xys'][:, 1])

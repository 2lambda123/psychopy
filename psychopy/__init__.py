#!/usr/bin/env python
# -*- coding: utf-8 -*-

# Part of the PsychoPy library
# Copyright (C) 2002-2018 Jonathan Peirce (C) 2019-2022 Open Science Tools Ltd.
# Distributed under the terms of the GNU General Public License (GPL).

# --------------------------------------------------------------------------
# This file is automatically generated during build (do not edit directly).
# --------------------------------------------------------------------------

import os
import sys

<<<<<<< HEAD
__version__ = '2023.1.0rc3'
=======
__version__ = '2023.1.0rc4'
>>>>>>> 4a9b4f0f
__license__ = 'GNU GPLv3 (or more recent equivalent)'
__author__ = 'Open Science Tools Ltd'
__author_email__ = 'support@opensciencetools.org'
__maintainer_email__ = 'support@opensciencetools.org'
__url__ = 'https://www.psychopy.org/'
__download_url__ = 'https://github.com/psychopy/psychopy/releases/'
__git_sha__ = 'n/a'
__build_platform__ = 'n/a'

__all__ = ["gui", "misc", "visual", "core",
           "event", "data", "sound", "microphone"]

# for developers the following allows access to the current git sha from
# their repository
if __git_sha__ == 'n/a':
    from subprocess import check_output, PIPE
    # see if we're in a git repo and fetch from there
    try:
        thisFileLoc = os.path.split(__file__)[0]
        output = check_output(['git', 'rev-parse', '--short', 'HEAD'],
                              cwd=thisFileLoc, stderr=PIPE)
    except Exception:
        output = False
    if output:
        __git_sha__ = output.strip()  # remove final linefeed

# update preferences and the user paths
if 'installing' not in locals():
    from psychopy.preferences import prefs
    for pathName in prefs.general['paths']:
        sys.path.append(pathName)

    from psychopy.tools.versionchooser import useVersion, ensureMinimal

if sys.version_info.major < 3:
    raise ImportError("psychopy does not support Python2 installations. "
                      "The last version to support Python2.7 was PsychoPy "
                      "2021.2.x")

# import readline here to get around an issue with sounddevice
# issues GH-2230 GH-2344 GH-2662
try:
    import readline
except ImportError:
    pass  # all that will happen is the stderr/stdout might get redirected
<|MERGE_RESOLUTION|>--- conflicted
+++ resolved
@@ -12,11 +12,7 @@
 import os
 import sys
 
-<<<<<<< HEAD
-__version__ = '2023.1.0rc3'
-=======
 __version__ = '2023.1.0rc4'
->>>>>>> 4a9b4f0f
 __license__ = 'GNU GPLv3 (or more recent equivalent)'
 __author__ = 'Open Science Tools Ltd'
 __author_email__ = 'support@opensciencetools.org'
